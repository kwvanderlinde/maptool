/*
 * This software Copyright by the RPTools.net development team, and
 * licensed under the Affero GPL Version 3 or, at your option, any later
 * version.
 *
 * MapTool Source Code is distributed in the hope that it will be
 * useful, but WITHOUT ANY WARRANTY; without even the implied warranty
 * of MERCHANTABILITY or FITNESS FOR A PARTICULAR PURPOSE.
 *
 * You should have received a copy of the GNU Affero General Public
 * License * along with this source Code.  If not, please visit
 * <http://www.gnu.org/licenses/> and specifically the Affero license
 * text at <http://www.gnu.org/licenses/agpl.html>.
 */
package net.rptools.maptool.client;

import java.beans.PropertyChangeListener;
import java.beans.PropertyChangeSupport;
import java.io.File;
import java.util.concurrent.TimeUnit;
import java.util.concurrent.locks.ReentrantLock;
import org.apache.logging.log4j.LogManager;
import org.apache.logging.log4j.Logger;

public class AppState {
  private static final Logger log = LogManager.getLogger(AppState.class);
  public static final String USE_DOUBLE_WIDE_PROP_NAME = "useDoubleWide";

  private static boolean showGrid = false;
  private static boolean showCoordinates = false;
  private static boolean showTokenNames = false;
  private static boolean linkPlayerViews = false;
  private static boolean useDoubleWideLine = true;
  private static boolean showMovementMeasurements = true;
  private static boolean showTextLabels = true;
  private static boolean enforceNotification = false;
  private static File campaignFile;
  private static int gridSize = 1;
  private static boolean showAsPlayer = false;
  private static boolean showLightSources = false;
  private static boolean zoomLocked = false;

  private static boolean collectProfilingData = false;
  private static boolean isLoggingToConsole = false;
  private static boolean isLockedForBackgroundTask = false;
<<<<<<< HEAD
  private static boolean useWebRTC = false;
=======
  private static boolean enableFullScreenUI = true;
>>>>>>> cfee0ea6

  private static PropertyChangeSupport changeSupport = new PropertyChangeSupport(AppState.class);

  public static void addPropertyChangeListener(PropertyChangeListener listener) {
    changeSupport.addPropertyChangeListener(listener);
  }

  public static void addPropertyChangeListener(
      String propertyName, PropertyChangeListener listener) {
    changeSupport.addPropertyChangeListener(propertyName, listener);
  }

  public static boolean isCollectProfilingData() {
    return collectProfilingData;
  }

  public static void setCollectProfilingData(boolean flag) {
    collectProfilingData = flag;
  }

  public static boolean isLoggingToConsole() {
    return isLoggingToConsole;
  }

  public static void setLoggingToConsole(boolean flag) {
    isLoggingToConsole = flag;
  }

  public static int getGridSize() {
    return gridSize;
  }

  public static void setGridSize(int size) {
    gridSize = size;
  }

  public static boolean useDoubleWideLine() {
    return useDoubleWideLine;
  }

  public static void setUseDoubleWideLine(boolean useDoubleWideLine) {
    boolean old = AppState.useDoubleWideLine;
    AppState.useDoubleWideLine = useDoubleWideLine;
    changeSupport.firePropertyChange(USE_DOUBLE_WIDE_PROP_NAME, old, useDoubleWideLine);
  }

  public static boolean isShowGrid() {
    return showGrid;
  }

  public static void setShowGrid(boolean flag) {
    showGrid = flag;
  }

  public static boolean isShowCoordinates() {
    return showCoordinates;
  }

  public static boolean isZoomLocked() {
    return zoomLocked;
  }

  public static void setZoomLocked(boolean zoomLock) {
    boolean oldVal = AppState.zoomLocked;
    AppState.zoomLocked = zoomLock;
    changeSupport.firePropertyChange("zoomLock", oldVal, zoomLock);
  }

  public static void setShowCoordinates(boolean flag) {
    showCoordinates = flag;
  }

  public static void setShowTokenNames(boolean flag) {
    showTokenNames = flag;
  }

  public static boolean isShowTokenNames() {
    return showTokenNames;
  }

  public static boolean isPlayerViewLinked() {
    return linkPlayerViews;
  }

  public static void setPlayerViewLinked(boolean flag) {
    linkPlayerViews = flag;
  }

  public static File getCampaignFile() {
    return campaignFile;
  }

  public static void setCampaignFile(File campaignFile) {
    AppState.campaignFile = campaignFile;
  }

  /**
   * Returns the campaign name (without extension) from the campaign file. If no campaign file is
   * defined, instead returns "Default".
   *
   * @return The string containing the campaign name
   */
  public static String getCampaignName() {
    if (AppState.campaignFile == null) {
      return "Default";
    } else {
      String s = AppState.campaignFile.getName();
      // remove the file extension of the campaign file name
      return s.substring(0, s.length() - AppConstants.CAMPAIGN_FILE_EXTENSION.length());
    }
  }

  public static void setShowMovementMeasurements(boolean show) {
    showMovementMeasurements = show;
  }

  public static boolean getShowMovementMeasurements() {
    return showMovementMeasurements;
  }

  public static void setShowTextLabels(boolean show) {
    showTextLabels = show;
  }

  public static boolean getShowTextLabels() {
    return showTextLabels;
  }

  public static boolean isShowAsPlayer() {
    return showAsPlayer;
  }

  public static void setShowAsPlayer(boolean showAsPlayer) {
    AppState.showAsPlayer = showAsPlayer;
  }

  public static boolean isShowLightSources() {
    return showLightSources;
  }

  public static void setShowLightSources(boolean show) {
    showLightSources = show;
  }

  private static ReentrantLock backgroundTaskLock = new ReentrantLock();

  public static boolean testBackgroundTaskLock() {
    return backgroundTaskLock.isLocked();
  }

  public static class FailedToAcquireLockException extends Exception {}

  public static void acquireBackgroundTaskLock(int waitSeconds)
      throws FailedToAcquireLockException {
    try {
      if (backgroundTaskLock.tryLock(waitSeconds, TimeUnit.SECONDS)) return;
    } catch (InterruptedException ie) {
    }
    throw new FailedToAcquireLockException();
  }

  public static void releaseBackgroundTaskLock() {
    backgroundTaskLock.unlock();
  }

  public static boolean isNotificationEnforced() {
    return enforceNotification;
  }

  public static void setNotificationEnforced(boolean enforce) {
    enforceNotification = enforce;
  }

<<<<<<< HEAD
  public static boolean useWebRTC() {
    return useWebRTC;
  }

  public static void setUseWebRTC(boolean use) {
    useWebRTC = use;
=======
  public static boolean isFullScreenUIEnabled() {
    return enableFullScreenUI;
  }

  public static void setFullScreenUIEnabled(boolean value) {
    enableFullScreenUI = value;
>>>>>>> cfee0ea6
  }
}<|MERGE_RESOLUTION|>--- conflicted
+++ resolved
@@ -43,11 +43,8 @@
   private static boolean collectProfilingData = false;
   private static boolean isLoggingToConsole = false;
   private static boolean isLockedForBackgroundTask = false;
-<<<<<<< HEAD
   private static boolean useWebRTC = false;
-=======
   private static boolean enableFullScreenUI = true;
->>>>>>> cfee0ea6
 
   private static PropertyChangeSupport changeSupport = new PropertyChangeSupport(AppState.class);
 
@@ -221,20 +218,19 @@
     enforceNotification = enforce;
   }
 
-<<<<<<< HEAD
   public static boolean useWebRTC() {
     return useWebRTC;
   }
 
   public static void setUseWebRTC(boolean use) {
     useWebRTC = use;
-=======
+  }
+
   public static boolean isFullScreenUIEnabled() {
     return enableFullScreenUI;
   }
 
   public static void setFullScreenUIEnabled(boolean value) {
     enableFullScreenUI = value;
->>>>>>> cfee0ea6
   }
 }