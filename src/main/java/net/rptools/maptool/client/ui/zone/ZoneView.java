/*
 * This software Copyright by the RPTools.net development team, and
 * licensed under the Affero GPL Version 3 or, at your option, any later
 * version.
 *
 * MapTool Source Code is distributed in the hope that it will be
 * useful, but WITHOUT ANY WARRANTY; without even the implied warranty
 * of MERCHANTABILITY or FITNESS FOR A PARTICULAR PURPOSE.
 *
 * You should have received a copy of the GNU Affero General Public
 * License * along with this source Code.  If not, please visit
 * <http://www.gnu.org/licenses/> and specifically the Affero license
 * text at <http://www.gnu.org/licenses/agpl.html>.
 */
package net.rptools.maptool.client.ui.zone;

import com.google.common.collect.Lists;
import com.google.common.eventbus.Subscribe;
import java.awt.*;
import java.awt.geom.AffineTransform;
import java.awt.geom.Area;
import java.util.*;
import java.util.List;
import java.util.function.Function;
import java.util.stream.Collectors;
import java.util.stream.Stream;
import javax.annotation.Nonnull;
import net.rptools.maptool.client.AppUtil;
import net.rptools.maptool.client.MapTool;
import net.rptools.maptool.client.ui.zone.Illumination.LumensLevel;
import net.rptools.maptool.client.ui.zone.IlluminationModel.ContributedLight;
import net.rptools.maptool.client.ui.zone.IlluminationModel.LightInfo;
import net.rptools.maptool.client.ui.zone.Illuminator.LitArea;
import net.rptools.maptool.client.ui.zone.vbl.NodedTopology;
import net.rptools.maptool.events.MapToolEventBus;
import net.rptools.maptool.model.*;
import net.rptools.maptool.model.player.Player;
import net.rptools.maptool.model.topology.VisibilityType;
import net.rptools.maptool.model.zones.MaskTopologyChanged;
import net.rptools.maptool.model.zones.TokensAdded;
import net.rptools.maptool.model.zones.TokensChanged;
import net.rptools.maptool.model.zones.TokensRemoved;
import net.rptools.maptool.model.zones.WallTopologyChanged;
import net.rptools.maptool.model.zones.ZoneLightingChanged;
import org.apache.logging.log4j.LogManager;
import org.apache.logging.log4j.Logger;

/** Responsible for calculating lights and vision. */
public class ZoneView {
  /**
   * Represents the important aspects of a sight for the purposes of calculating illumination.
   *
   * @param role Whether the illumination is valid for GM or player views, since they disagree which
   *     lights exist.
   * @param multiplier The sight multiplier to apply to lit areas.
   */
  private record IlluminationKey(Player.Role role, double multiplier) {}

  private static final Logger log = LogManager.getLogger(ZoneView.class);

  /** The zone of the ZoneView. */
  private final Zone zone;

  // VISION

  // region These fields track light sources and their illuminated areas.

  private record LightSourceMapKey(Player.Role role, LightSource.Type type) {}

  /**
   * Map light source type to all tokens with that type. Will always have entries for each light
   * type, so no need to check whether they exist.
   */
  private final Map<LightSourceMapKey, Set<GUID>> lightSourceMap = new HashMap<>();

  private Set<GUID> getLightSources(Player.Role role, LightSource.Type type) {
    return lightSourceMap.computeIfAbsent(
        new LightSourceMapKey(role, type), key -> new HashSet<>());
  }

  private void addLightSourceToken(Token token, Set<Player.Role> roles) {
    for (AttachedLightSource als : token.getLightSources()) {
      LightSource lightSource = als.resolve(token, MapTool.getCampaign());
      if (lightSource == null) {
        continue;
      }

      for (var role : roles) {
        getLightSources(role, lightSource.getType()).add(token.getId());
      }
    }
  }

  // endregion

  // region The fields cache information about tokens themselves. They do incorporate illumination
  // parameters, but only the token's sight determines them, so we only need to cache per-token and
  // not also per-IlluminationKey.

  /**
   * Personal lights and daylight for each token and illumination.
   *
   * <p>These are calculated for a given IlluminationKey derived from the token's sight, and are
   * incorporated into per-PlayerView results.
   */
  private final Map<GUID, List<ContributedLight>> contributedPersonalLightsByToken =
      new HashMap<>();

  /**
   * Map each token to the area they can see by themselves.
   *
   * <p>This vision only accounts for topology, and does not include any other limits on the token's
   * vision. The results can be intersected with lighting results to produce the area that can
   * actually be seen by a token in a given view.
   */
  private final Map<GUID, Area> tokenVisibleAreaCache = new HashMap<>();

  // endregion

  // region These fields cache information that is specific to certain illumination parameters. They
  //        only need to be flushed when something globally changes, such as light definitions.

  private final Map<IlluminationKey, IlluminationModel> illuminationModels = new HashMap<>();

  // endregion

  // region These fields cache information that is specific to the current PlayerView. They need to
  //        be flushed when something external changes that can affect vision (e.g., VBL, map vision
  //        settings, light definitions).

  /** Map each token to their current vision, depending on other lights. */
  private final Map<PlayerView, Map<GUID, Area>> tokenVisionCachePerView = new HashMap<>();

  /**
   * The illumination calculated for a view.
   *
   * <p>This includes personal lights and daylight in addition to normal lights.
   */
  private final Map<PlayerView, Illumination> illuminationsPerView = new HashMap<>();

  /** Map the PlayerView to its exposed area. */
  private final Map<PlayerView, Area> exposedAreaMap = new HashMap<>();

  /** Map the PlayerView to its visible area. */
  private final Map<PlayerView, Area> visibleAreaMap = new HashMap<>();

  // endregion

  /** Caches the lights to be drawn for a each view. */
  private final Map<PlayerView, List<DrawableLight>> drawableLights = new HashMap<>();

  /** Holds the auras from lightSourceMap after they have been combined. */
  private final Map<PlayerView, List<DrawableLight>> drawableAuras = new HashMap<>();

  /** Cached version of the zone's topology which is fully noded. */
  private NodedTopology nodedTopology = null;

  /**
   * Construct ZoneView from zone. Build lightSourceMap, and add ZoneView to Zone as listener.
   *
   * @param zone the Zone to add.
   */
  public ZoneView(Zone zone) {
    this.zone = zone;

    updateLightSourcesFromTokens(zone.getAllTokens());

    new MapToolEventBus().getMainEventBus().register(this);
  }

  public Area getExposedArea(PlayerView view) {
    Area exposed = exposedAreaMap.get(view);

    if (exposed == null) {
      boolean combinedView =
          !isUsingVision()
              || MapTool.isPersonalServer()
              || !MapTool.getServerPolicy().isUseIndividualFOW()
              || view.isGMView();

      if (view.isUsingTokenView() || combinedView) {
        exposed = zone.getExposedArea(view);
      } else {
        // Not a token-specific view, but we are using Individual FoW. So we build up all the owned
        // tokens' exposed areas to build the soft FoW. Note that not all owned tokens may still
        // have sight (so weren't included in the PlayerView), but could still have previously
        // exposed areas.
        exposed = new Area();
        for (Token tok : zone.getTokensForLayers(Zone.Layer::supportsVision)) {
          if (!AppUtil.playerOwns(tok)) {
            continue;
          }
          ExposedAreaMetaData meta = zone.getExposedAreaMetaData(tok.getExposedAreaGUID());
          Area exposedArea = meta.getExposedAreaHistory();
          exposed.add(new Area(exposedArea));
        }
      }

      exposedAreaMap.put(view, exposed);
    }
    return exposed;
  }

  /**
   * Calculate the visible area of the view, cache it in visibleAreaMap, and return it
   *
   * <p>The visible area is calculated for each token in the view. The token's visible area is its
   * vision obstructed by topology and restricted to the illuminated portions of the map.
   *
   * @param view the PlayerView
   * @return the visible area
   */
  public @Nonnull Area getVisibleArea(PlayerView view) {
    return visibleAreaMap.computeIfAbsent(
        view,
        view2 -> {
          final var visibleArea = new Area();
          getTokensForView(view2)
              .map(token -> this.getVisibleArea(token, view2))
              .forEach(visibleArea::add);
          return visibleArea;
        });
  }

  /**
   * Get the vision status of the zone.
   *
   * @return true if the vision of the zone is not of type VisionType.OFF
   */
  public boolean isUsingVision() {
    return zone.getVisionType() != Zone.VisionType.OFF;
  }

  /**
   * Packages mask topology, including token masks, together with wall topology, adding nodes at any
   * intersection points.
   */
  private synchronized NodedTopology prepareNodedTopology() {
    if (nodedTopology == null) {
      var walls = zone.getWalls();
      var masks = zone.getMasks(EnumSet.allOf(Zone.TopologyType.class), null);
      nodedTopology = NodedTopology.prepare(walls, masks);
    }
    return nodedTopology;
  }

  private IlluminationModel getIlluminationModel(IlluminationKey illuminationKey) {
    final var illuminationModel =
        illuminationModels.computeIfAbsent(illuminationKey, key -> new IlluminationModel());
    // Make sure it's up-to-date.

    // We need to get all lights ordered by lumens. From there, we can do darkness subtraction and
    // build drawable lights for each, and then build a lumens map.
    final var lightSourceTokenGuids =
        getLightSources(illuminationKey.role(), LightSource.Type.NORMAL);
    final var lightSourceTokens =
        lightSourceTokenGuids.stream()
            .map(zone::getToken)
            .filter(Objects::nonNull)
            // No need to recalculate for tokens already contributing.
            .filter(token -> !illuminationModel.hasToken(token.getId()))
            .collect(Collectors.toUnmodifiableSet());

    // For each light source, extract all normal and darkness lights, adding them to the model.
    for (final var lightSourceToken : lightSourceTokens) {
      final var contributions = calculateLitAreas(lightSourceToken, illuminationKey.multiplier());
      illuminationModel.addToken(lightSourceToken.getId(), contributions);
    }

    return illuminationModel;
  }

  private List<ContributedLight> calculateLitAreas(Token lightSourceToken, double multiplier) {
    final var result = new ArrayList<ContributedLight>();

    for (final var attachedLightSource : lightSourceToken.getLightSources()) {
      LightSource lightSource =
          attachedLightSource.resolve(lightSourceToken, MapTool.getCampaign());
      if (lightSource == null) {
        continue;
      }

      final var perLightSourceResult =
          calculateLitAreaForLightSource(lightSourceToken, multiplier, lightSource);
      result.addAll(perLightSourceResult);
    }

    return result;
  }

  private List<ContributedLight> calculateLitAreaForLightSource(
      @Nonnull Token lightSourceToken, double multiplier, @Nonnull LightSource lightSource) {
    if (lightSource.getType() != LightSource.Type.NORMAL) {
      return Collections.emptyList();
    }

    final var p = FogUtil.calculateVisionCenter(lightSourceToken, zone);
    final var translateTransform = AffineTransform.getTranslateInstance(p.x, p.y);

    // Calculate exposed area
    final var lightSourceArea = lightSource.getArea(lightSourceToken, zone, multiplier);
    lightSourceArea.transform(translateTransform);

    Area lightSourceVisibleArea = lightSourceArea;

    if (!lightSource.isIgnoresVBL()) {
      lightSourceVisibleArea =
<<<<<<< HEAD
          FogUtil.calculateVisibility(
              VisibilityType.Light, p, lightSourceArea, zone.prepareNodedTopologies());
=======
          FogUtil.calculateVisibility(p, lightSourceArea, prepareNodedTopology());
>>>>>>> 5303c29f
    }
    if (lightSourceVisibleArea.isEmpty()) {
      // Nothing illuminated for this source.
      return Collections.emptyList();
    }

    final var litAreas = new ArrayList<ContributedLight>();

    for (final var lightArea : lightSource.getLightAreas(lightSourceToken, zone, multiplier)) {
      var area = lightArea.area();
      var light = lightArea.light();

      area.transform(translateTransform);
      area.intersect(lightSourceVisibleArea);

      litAreas.add(
          new ContributedLight(
              new LitArea(light.getLumens(), area), new LightInfo(lightSource, light)));
    }

    // Magnification can cause different ranges for a single light source to overlap. This is not
    // fundamentally a problem, but does open the possibility that different ranges are rendered
    // overtop one another. So here we subtract any stronger ranges (higher lumens values) from
    // weaker ranges (lower lumens values).

    final var cummulativeStrongerArea = new Area();
    // The light source may have produced both light and darkness, so make sure darkness is treated
    // as stronger than light.
    litAreas.sort(
        (lhs, rhs) -> {
          final var lhsLumens = lhs.litArea().lumens();
          final var rhsLumens = rhs.litArea().lumens();
          final var comparison = Integer.compare(lhsLumens, rhsLumens);
          if (comparison == 0) {
            // Exactly equal.
            return 0;
          }

          final var absComparison = Integer.compare(Math.abs(lhsLumens), Math.abs(rhsLumens));
          if (absComparison != 0) {
            // Different magnitudes. Order large to small.
            return -absComparison;
          }

          // Same magnitude, different sign. Put light (positive) after darkness as it's weaker.
          return comparison;
        });
    for (final var litArea : litAreas) {
      // Update to not include any stronger areas.
      final var originalArea = new Area(litArea.litArea().area());
      litArea.litArea().area().subtract(cummulativeStrongerArea);
      cummulativeStrongerArea.add(originalArea);
    }

    return litAreas;
  }

  private Stream<Token> getTokensForView(PlayerView view) {
    final boolean isGMview = view.isGMView();
    final boolean checkOwnership =
        MapTool.getServerPolicy().isUseIndividualViews() || MapTool.isPersonalServer();
    List<Token> tokenList =
        view.isUsingTokenView()
            ? view.getTokens()
            : zone.getTokensFiltered(
                t ->
                    t.getLayer().supportsVision()
                        && t.getHasSight()
                        && (isGMview || t.isVisible()));

    return tokenList.stream()
        .filter(
            token -> {
              boolean weOwnIt = AppUtil.playerOwns(token);
              // Permission
              if (checkOwnership) {
                if (!weOwnIt) {
                  return false;
                }
              } else {
                // If we're viewing the map as a player and the token is not a PC, then skip it.
                if (!isGMview
                    && token.getType() != Token.Type.PC
                    && !AppUtil.ownedByOnePlayer(token)) {
                  return false;
                }
              }

              // player ownership permission
              if (token.isVisibleOnlyToOwner() && !weOwnIt) {
                return false;
              }

              return true;
            });
  }

  private ZoneView.IlluminationKey illuminationKeyFromView(PlayerView view) {
    // The maximum range is generally a good option for rendering.
    return new ZoneView.IlluminationKey(
        view.getRole(),
        view.isUsingTokenView()
            ? view.getTokens().stream()
                .filter(Token::getHasSight)
                .map(Token::getSightType)
                .map(sightName -> MapTool.getCampaign().getSightType(sightName))
                .filter(Objects::nonNull)
                .map(SightType::getMultiplier)
                .max(Double::compare)
                .orElse(1.0)
            : 1.0);
  }

  private Illumination getIllumination(IlluminationKey illuminationKey) {
    return getIlluminationModel(illuminationKey).getIllumination();
  }

  private @Nonnull ContributedLight createDaylightContribution(Area visibleArea) {
    return new ContributedLight(new Illuminator.LitArea(0, visibleArea), null);
  }

  /**
   * Add personal lights and daylight for a token, as well as any normal lights if the token is
   * temporary.
   *
   * @param token
   * @return All extra light contributions to be made for this token.
   */
  private @Nonnull List<ContributedLight> getPersonalTokenContributions(
      Player.Role role, Token token) {
    if (!token.getHasSight()) {
      return Collections.emptyList();
    }
    final var sight = MapTool.getCampaign().getSightType(token.getSightType());
    if (sight == null) {
      return Collections.emptyList();
    }

    var personalLights = contributedPersonalLightsByToken.get(token.getId());
    if (personalLights == null) {
      personalLights = new ArrayList<>();

      // Get the token's sight.
      final var tokenVisibleArea = getTokenVisibleArea(token);

      if (zone.getVisionType() != Zone.VisionType.NIGHT) {
        // Treat the entire visible area like a light source of minimal lumens.
        final var contributedLight = createDaylightContribution(tokenVisibleArea);
        personalLights.add(contributedLight);
      }

      if (token.hasLightSources()
          && !getLightSources(role, LightSource.Type.NORMAL).contains(token.getId())) {
        // This accounts for temporary tokens (such as during an Expose Last Path)
        personalLights.addAll(calculateLitAreas(token, sight.getMultiplier()));
      }

      if (sight.getPersonalLightSource() != null) {
        // Calculate the personal light area here.
        // Note that a personal light is affected by its own sight's magnification, but that's it.
        // Since each token is only aware of its own personal light, of course we don't want a
        // token's sight magnification to affect other personal lights.
        personalLights.addAll(
            calculateLitAreaForLightSource(
                token, sight.getMultiplier(), sight.getPersonalLightSource()));
      }

      contributedPersonalLightsByToken.put(
          token.getId(), Collections.unmodifiableList(personalLights));
    }

    return personalLights;
  }

  public Illumination getIllumination(PlayerView view) {
    var illumination = illuminationsPerView.get(view);
    if (illumination == null) {
      // Not yet calculated. Do so now.
      final var illuminationKey = illuminationKeyFromView(view);
      final var baseIllumination = getIllumination(illuminationKey);

      final var extraLights = new ArrayList<LitArea>();
      getTokensForView(view)
          .forEach(
              token -> {
                final var personalLights = getPersonalTokenContributions(view.getRole(), token);
                extraLights.addAll(Lists.transform(personalLights, ContributedLight::litArea));
              });

      illumination = baseIllumination.withExtraLights(extraLights);
      illuminationsPerView.put(view, illumination);
    }
    return illumination;
  }

  /**
   * Gets the areas dominated by each level of lumens.
   *
   * <p>The various levels have completely disjoint areas. If an area is covered by both strong and
   * weak lumens, only the strong lumens will be represented in the result.
   *
   * @param view
   * @return The various lumens levels, with any stronger lumens areas being subtracted from weaker
   *     lumens areas and ordered from strong to weak lumens.
   */
  public List<LumensLevel> getDisjointObscuredLumensLevels(PlayerView view) {
    final var illumination = getIllumination(view);
    return illumination.getDisjointObscuredLumensLevels();
  }

  /**
   * Get the area that is visible to a token itself, accounting only for topology.
   *
   * <p>The results are cached in {@link #tokenVisibleAreaCache}
   *
   * @param token The token to find the visible area for.
   * @return The visible area for the token.
   */
  private Area getTokenVisibleArea(@Nonnull Token token) {
    // Sanity
    if (!token.getHasSight()) {
      return new Area();
    }

    SightType sight = MapTool.getCampaign().getSightType(token.getSightType());
    // More sanity checks; maybe sight type removed from campaign after token set?
    if (sight == null) {
      return new Area();
    }

    // Combine the player visible area with the available light sources
    var tokenVisibleArea = tokenVisibleAreaCache.get(token.getId());

    if (tokenVisibleArea == null) {
      // Not cached yet.
      Point p = FogUtil.calculateVisionCenter(token, zone);
      Area visibleArea = sight.getVisionShape(token, zone);
      visibleArea.transform(AffineTransform.getTranslateInstance(p.x, p.y));
<<<<<<< HEAD
      tokenVisibleArea =
          FogUtil.calculateVisibility(
              VisibilityType.Sight, p, visibleArea, zone.prepareNodedTopologies());
=======
      tokenVisibleArea = FogUtil.calculateVisibility(p, visibleArea, prepareNodedTopology());
>>>>>>> 5303c29f
      tokenVisibleAreaCache.put(token.getId(), tokenVisibleArea);
    }

    // TODO Instead of a defensive copy, we could include a very stern warning to not modify.
    return new Area(tokenVisibleArea);
  }

  /**
   * Return the token visible area from tokenVisionCache. If null, create it.
   *
   * @param token the token to get the visible area of.
   * @return the visible area of a token, including the effect of other lights.
   */
  public Area getVisibleArea(@Nonnull Token token, PlayerView view) {
    // Cache ?
    Map<GUID, Area> tokenVisionCache =
        tokenVisionCachePerView.computeIfAbsent(view, v -> new HashMap<>());
    Area tokenVisibleArea = tokenVisionCache.get(token.getId());
    if (tokenVisibleArea != null) {
      return tokenVisibleArea;
    }

    // Not cached, so need to calculate the area.
    tokenVisibleArea = getTokenVisibleArea(token);

    // Very important that we don't use the general view, but only the view from the token's
    // perspective.
    final var singleTokenView = new PlayerView(view.getRole(), Collections.singletonList(token));
    final var illumination = getIllumination(singleTokenView);
    final var litArea = illumination.getLitArea();
    litArea.intersect(tokenVisibleArea);

    tokenVisionCache.put(token.getId(), litArea);

    // log.info("getVisibleArea: \t\t" + stopwatch);

    return litArea;
  }

  /**
   * Get the lists of drawable auras.
   *
   * @return the list of drawable auras.
   */
  public List<DrawableLight> getDrawableAuras(PlayerView view) {
    return Collections.unmodifiableList(
        drawableAuras.computeIfAbsent(
            view,
            view2 -> {
              List<DrawableLight> lightList = new LinkedList<DrawableLight>();
              for (GUID lightSourceToken :
                  getLightSources(view2.getRole(), LightSource.Type.AURA)) {
                Token token = zone.getToken(lightSourceToken);
                if (token == null) {
                  continue;
                }
                if ((!token.isVisible()) && !view2.isGMView()) {
                  continue;
                }
                // TODO This playerOwns check is not view-reactive. Specifically it always
                //  returns true for GMs, even if !view2.isGMView(). Somehow want to check against
                //  MapTool.getServerPolicy().useStrictTokenManagement() but not
                //  MapTool.getPlayer().isGM().
                if (token.isVisibleOnlyToOwner() && !AppUtil.playerOwns(token)) {
                  continue;
                }
                boolean isOwner = token.isOwner(MapTool.getPlayer().getName());
                Point p = FogUtil.calculateVisionCenter(token, zone);

                for (AttachedLightSource als : token.getLightSources()) {
                  LightSource lightSource = als.resolve(token, MapTool.getCampaign());
                  if (lightSource == null) {
                    continue;
                  }
                  // Token can also have non-auras lights, we don't want those.
                  if (lightSource.getType() != LightSource.Type.AURA) {
                    continue;
                  }

                  Area lightSourceArea = lightSource.getArea(token, zone);
                  lightSourceArea.transform(AffineTransform.getTranslateInstance(p.x, p.y));
                  Area visibleArea = lightSourceArea;

                  if (!lightSource.isIgnoresVBL()) {
                    visibleArea =
<<<<<<< HEAD
                        FogUtil.calculateVisibility(
                            VisibilityType.Aura, p, lightSourceArea, zone.prepareNodedTopologies());
=======
                        FogUtil.calculateVisibility(p, lightSourceArea, prepareNodedTopology());
>>>>>>> 5303c29f
                  }

                  // This needs to be cached somehow
                  for (Light light : lightSource.getLightList()) {
                    // If there is no paint, it's a "bright aura" that just shows whatever is
                    // beneath it and doesn't need to be rendered.
                    if (light.getPaint() == null) {
                      continue;
                    }
                    if (light.isGM() && !view2.isGMView()) {
                      continue;
                    }
                    if (light.isOwnerOnly() && !isOwner && !view2.isGMView()) {
                      continue;
                    }

                    // Calculate the area covered by this particular range.
                    Area lightArea = lightSource.getArea(token, zone, light);
                    lightArea.transform(AffineTransform.getTranslateInstance(p.x, p.y));
                    lightArea.intersect(visibleArea);
                    lightList.add(
                        new DrawableLight(light.getPaint(), lightArea, light.getLumens()));
                  }
                }
              }
              return lightList;
            }));
  }

  public Collection<DrawableLight> getDrawableLights(PlayerView view) {
    return Collections.unmodifiableList(
        drawableLights.computeIfAbsent(
            view,
            view2 -> {
              final var lightingStyle = zone.getLightingStyle();

              final var illuminationKey = illuminationKeyFromView(view2);
              final var illuminationModel = getIlluminationModel(illuminationKey);

              final Stream<ContributedLight> contributions = illuminationModel.getContributions();
              final Stream<ContributedLight> personalContributions =
                  getTokensForView(view2)
                      .filter(token -> contributedPersonalLightsByToken.containsKey(token.getId()))
                      .map(token -> contributedPersonalLightsByToken.get(token.getId()))
                      .flatMap(Collection::stream);

              final var illumination = getIllumination(view2);
              return Stream.of(contributions, personalContributions)
                  .flatMap(Function.identity())
                  .filter(laud -> laud.lightInfo() != null)
                  .map(
                      (ContributedLight laud) -> {
                        var isDarkness = laud.litArea().lumens() < 0;
                        if (isDarkness && !view.isGMView()) {
                          // Non-GM players do not render the light aspect of darkness.
                          return null;
                        }

                        // Lights without a colour are "clear" and should not be rendered.
                        var paint = laud.lightInfo().light().getPaint();
                        if (paint == null) {
                          return null;
                        }

                        // Make sure each drawable light is restricted to the area it covers,
                        // accounting for darkness effects.
                        final var obscuredArea = new Area(laud.litArea().area());

                        final var lumensStrength = Math.abs(laud.litArea().lumens());
                        final var lumensLevel =
                            switch (lightingStyle) {
                              case ENVIRONMENTAL ->
                                  illumination.getObscuredLumensLevel(lumensStrength);
                              case OVERTOP ->
                                  illumination.getDisjointObscuredLumensLevel(lumensStrength);
                            };
                        // Should always be present based on construction, but just in case...
                        if (lumensLevel.isEmpty()) {
                          return null;
                        }

                        obscuredArea.intersect(
                            isDarkness
                                ? lumensLevel.get().darknessArea()
                                : lumensLevel.get().lightArea());
                        return new DrawableLight(paint, obscuredArea, laud.litArea().lumens());
                      })
                  .filter(Objects::nonNull)
                  .toList();
            }));
  }

  /**
   * Clear the vision caches (@link #tokenVisionCachePerView}, {@link #visibleAreaMap}), fog cache
   * ({@link #exposedAreaMap}), and illumination caches ({@link #illuminationModels}.
   *
   * <p>Needs to be called whenever topology changes, fog is edited, or map vision settings are
   * changed. These are all external factors that directly affect vision and illumination. In the
   * future moves on, these situations should be handled by events instead, and the need for an
   * explicit flush should go away or at least be reduced.
   */
  public void flush() {
    // Recalculate everything.
    illuminationModels.clear();

    contributedPersonalLightsByToken.clear();
    tokenVisibleAreaCache.clear();

    tokenVisionCachePerView.clear();
    illuminationsPerView.clear();
    exposedAreaMap.clear();
    visibleAreaMap.clear();

    flushLights();
  }

  public void flushFog() {
    exposedAreaMap.clear();
  }

  private void flushLights() {
    drawableLights.clear();
    drawableAuras.clear();
  }

  /**
   * Flush the ZoneView cache of the token. Remove token from {@link #tokenVisionCachePerView}, and
   * {@link #illuminationModels}. Can clear {@link #tokenVisionCachePerView}, {@link
   * #visibleAreaMap}, and {@link #exposedAreaMap} depending on the token.
   *
   * @param token the token to flush.
   */
  public void flush(Token token) {
    for (final var cache : tokenVisionCachePerView.values()) {
      cache.remove(token.getId());
    }
    tokenVisibleAreaCache.remove(token.getId());

    // TODO Split logic for light and sight, since the sight portion is entirely duplicated.
    final var modelsWithToken =
        illuminationModels.values().stream()
            .filter(model -> model.hasToken(token.getId()))
            .toList();
    if (!modelsWithToken.isEmpty() || token.hasLightSources()) {
      modelsWithToken.forEach(model -> model.removeToken(token.getId()));
      contributedPersonalLightsByToken.remove(token.getId());
      tokenVisionCachePerView.clear();
      illuminationsPerView.clear();
      exposedAreaMap.clear();
      visibleAreaMap.clear();
      // TODO Could we instead only clear those views that include the token?
      drawableLights.clear();
    } else if (token.getHasSight()) {
      contributedPersonalLightsByToken.remove(token.getId());
      // TODO Could we instead only clear those views that include the token?
      illuminationsPerView.clear();
      exposedAreaMap.clear();
      visibleAreaMap.clear();
      drawableLights.clear();
    }

    // If the token had auras as well, we'll need to recompute them. This could be more precise
    // (i.e., only do the ones for this token) but that's more complicated than it's worth for now.
    final var tokenNowHasAuras = token.hasLightSourceType(LightSource.Type.AURA);
    for (var role : Player.Role.values()) {
      if (tokenNowHasAuras
          || getLightSources(role, LightSource.Type.AURA).contains(token.getId())) {
        drawableAuras.clear();
      }
    }
  }

  private void onTopologyChanged() {
    flush();
    nodedTopology = null;
  }

  @Subscribe
  private void onTopologyChanged(WallTopologyChanged event) {
    if (event.zone() != this.zone) {
      return;
    }
    onTopologyChanged();
  }

  @Subscribe
  private void onTopologyChanged(MaskTopologyChanged event) {
    if (event.zone() != this.zone) {
      return;
    }
    onTopologyChanged();
  }

  @Subscribe
  private void onZoneLightingChanged(ZoneLightingChanged event) {
    if (event.zone() != this.zone) {
      return;
    }

    flushLights();
  }

  private boolean flushExistingTokens(List<Token> tokens) {
    boolean tokenChangedTopology = false;
    for (Token token : tokens) {
      if (token.hasAnyMaskTopology()) tokenChangedTopology = true;
      flush(token);
    }
    // Ug, stupid hack here, can't find a bug where if a NPC token is moved before lights are
    // cleared on another token, changes aren't pushed to client?
    // tokenVisionCache.clear();
    return tokenChangedTopology;
  }

  @Subscribe
  private void onTokensAdded(TokensAdded event) {
    if (event.zone() != zone) {
      return;
    }

    processTokenAddChangeEvent(event.tokens());
  }

  @Subscribe
  private void onTokensRemoved(TokensRemoved event) {
    if (event.zone() != zone) {
      return;
    }

    // The tokens don't exist anymore, so they should not be considered light sources.
    boolean anyLightingChanges = false;
    for (var lightSet : lightSourceMap.values()) {
      for (var token : event.tokens()) {
        anyLightingChanges |= lightSet.remove(token.getId());
      }
    }

    if (anyLightingChanges) {
      flushLights();
    }

    if (event.tokens().stream().anyMatch(Token::hasAnyMaskTopology)) {
      flush();
      nodedTopology = null;
    }
  }

  @Subscribe
  private void onTokensChanged(TokensChanged event) {
    if (event.zone() != zone) {
      return;
    }

    flushExistingTokens(event.tokens());
    processTokenAddChangeEvent(event.tokens());
  }

  /**
   * Update {@link #lightSourceMap} with the light sources of the tokens, and clear {@link
   * #visibleAreaMap} and {@link #exposedAreaMap} if one of the tokens has sight.
   *
   * @param tokens the list of tokens
   */
  private void processTokenAddChangeEvent(List<Token> tokens) {
    updateLightSourcesFromTokens(tokens);

    if (tokens.stream().anyMatch(Token::getHasSight)) {
      exposedAreaMap.clear();
      visibleAreaMap.clear();
    }

    if (tokens.stream().anyMatch(Token::hasAnyMaskTopology)) {
      flush();
      nodedTopology = null;
    }
  }

  private void updateLightSourcesFromTokens(Iterable<Token> tokens) {
    boolean anyLightingChanges = false;

    for (Token token : tokens) {
      // Temporarily remove the token. If it has light sources, it will be added back in below.
      for (var lightSet : lightSourceMap.values()) {
        anyLightingChanges |= lightSet.remove(token.getId());
      }
      anyLightingChanges |= token.hasLightSources();

      var includeForRoles = EnumSet.noneOf(Player.Role.class);
      if (MapTool.getPlayer().isGM()) {
        includeForRoles.add(Player.Role.GM);
      }
      if (token.isVisible()) {
        includeForRoles.add(Player.Role.PLAYER);
      }
      if (includeForRoles.isEmpty()) {
        continue;
      }

      addLightSourceToken(token, includeForRoles);
    }

    if (anyLightingChanges) {
      flushLights();
    }
  }
}<|MERGE_RESOLUTION|>--- conflicted
+++ resolved
@@ -305,12 +305,8 @@
 
     if (!lightSource.isIgnoresVBL()) {
       lightSourceVisibleArea =
-<<<<<<< HEAD
           FogUtil.calculateVisibility(
-              VisibilityType.Light, p, lightSourceArea, zone.prepareNodedTopologies());
-=======
-          FogUtil.calculateVisibility(p, lightSourceArea, prepareNodedTopology());
->>>>>>> 5303c29f
+              VisibilityType.Light, p, lightSourceArea, prepareNodedTopology());
     }
     if (lightSourceVisibleArea.isEmpty()) {
       // Nothing illuminated for this source.
@@ -549,13 +545,8 @@
       Point p = FogUtil.calculateVisionCenter(token, zone);
       Area visibleArea = sight.getVisionShape(token, zone);
       visibleArea.transform(AffineTransform.getTranslateInstance(p.x, p.y));
-<<<<<<< HEAD
       tokenVisibleArea =
-          FogUtil.calculateVisibility(
-              VisibilityType.Sight, p, visibleArea, zone.prepareNodedTopologies());
-=======
-      tokenVisibleArea = FogUtil.calculateVisibility(p, visibleArea, prepareNodedTopology());
->>>>>>> 5303c29f
+          FogUtil.calculateVisibility(VisibilityType.Sight, p, visibleArea, prepareNodedTopology());
       tokenVisibleAreaCache.put(token.getId(), tokenVisibleArea);
     }
 
@@ -641,12 +632,8 @@
 
                   if (!lightSource.isIgnoresVBL()) {
                     visibleArea =
-<<<<<<< HEAD
                         FogUtil.calculateVisibility(
-                            VisibilityType.Aura, p, lightSourceArea, zone.prepareNodedTopologies());
-=======
-                        FogUtil.calculateVisibility(p, lightSourceArea, prepareNodedTopology());
->>>>>>> 5303c29f
+                            VisibilityType.Aura, p, lightSourceArea, prepareNodedTopology());
                   }
 
                   // This needs to be cached somehow
