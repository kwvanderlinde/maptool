--- conflicted
+++ resolved
@@ -394,15 +394,9 @@
     }
     menu.add(new JMenuItem(AppActions.GATHER_DEBUG_INFO));
 
-<<<<<<< HEAD
-    // Jamz: Box2d Testing...
-    menu.addSeparator();
-    menu.add(new JMenuItem(AppActions.SHOW_BOX2D_TEST));
-=======
     JCheckBoxMenuItem item = new RPCheckBoxMenuItem(AppActions.TOGGLE_WEBRTC, menu);
     item.setSelected(AppState.useWebRTC());
     menu.add(item);
->>>>>>> 263e3e94
 
     if (!AppUtil.MAC_OS_X) {
       menu.addSeparator();
