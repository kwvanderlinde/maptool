--- conflicted
+++ resolved
@@ -1722,30 +1722,22 @@
   }
 
   public void showFullScreenTools() {
-<<<<<<< HEAD
-    fullScreenToolPanel = new JPanel();
-=======
     if (!AppState.isFullScreenUIEnabled()) return;
 
     fullScreenToolPanel = new JPanel();
     fullScreenToolPanel.setLayout(new BoxLayout(fullScreenToolPanel, BoxLayout.LINE_AXIS));
->>>>>>> 288f11e0
     fullScreenToolPanel.setOpaque(false);
     fullScreenToolPanel.add(toolbarPanel.getPointerGroupButton());
     fullScreenToolPanel.add(toolbarPanel.getDrawButton());
     fullScreenToolPanel.add(toolbarPanel.getTemplateButton());
     fullScreenToolPanel.add(toolbarPanel.getFogButton());
     fullScreenToolPanel.add(toolbarPanel.getTopologyButton());
-<<<<<<< HEAD
-    fullScreenToolPanel.add(toolbarPanel.createZoneSelectionButton());
-=======
 
     var btn = toolbarPanel.getPointerGroupButton();
 
     var zoneButton = toolbarPanel.createZoneSelectionButton();
     zoneButton.setBorder(btn.getBorder());
     fullScreenToolPanel.add(zoneButton);
->>>>>>> 288f11e0
 
     var initiativeButton =
         new JButton(
@@ -1759,11 +1751,8 @@
           if (initiativePanel.isVisible()) initiativePanel.setVisible(false);
           else initiativePanel.setVisible(true);
         });
-<<<<<<< HEAD
-=======
 
     initiativeButton.setBorder(btn.getBorder());
->>>>>>> 288f11e0
     fullScreenToolPanel.add(initiativeButton);
 
     // set buttons to uniform size
@@ -1772,15 +1761,6 @@
     for (var component : fullScreenToolPanel.getComponents()) {
       if (!(component instanceof AbstractButton)) continue;
 
-<<<<<<< HEAD
-      var btn = (AbstractButton) component;
-      if (first) {
-        first = false;
-        size = btn.getSize();
-      } else btn.setPreferredSize(size);
-
-      btn.setText(null);
-=======
       var abstractButton = (AbstractButton) component;
       if (first) {
         first = false;
@@ -1788,7 +1768,6 @@
       } else abstractButton.setPreferredSize(size);
 
       abstractButton.setText(null);
->>>>>>> 288f11e0
     }
     fullScreenToolPanel.setSize(fullScreenToolPanel.getPreferredSize());
     zoneRendererPanel.add(fullScreenToolPanel, PositionalLayout.Position.NW);
@@ -1817,11 +1796,6 @@
 
     zoneRendererPanel.revalidate();
     zoneRendererPanel.repaint();
-<<<<<<< HEAD
-  }
-
-  private void hideFullScreenTools() {
-=======
 
     fullScreenToolsShown = true;
   }
@@ -1829,7 +1803,6 @@
   public void hideFullScreenTools() {
     if (!fullScreenToolsShown) return;
 
->>>>>>> 288f11e0
     toolbarPanel.add(toolbarPanel.getOptionPanel(), toolbarPanel.getOptionsPanelIndex());
 
     JToggleButton buttons[] = {
@@ -1848,11 +1821,8 @@
     var initiativeFrame = frameMap.get(MTFrame.INITIATIVE);
     initiativePanel.setVisible(true);
     initiativeFrame.add(initiativePanel);
-<<<<<<< HEAD
-=======
 
     fullScreenToolsShown = false;
->>>>>>> 288f11e0
   }
 
   public boolean isFullScreen() {
