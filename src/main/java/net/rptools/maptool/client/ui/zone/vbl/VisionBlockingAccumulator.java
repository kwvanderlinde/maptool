/*
 * This software Copyright by the RPTools.net development team, and
 * licensed under the Affero GPL Version 3 or, at your option, any later
 * version.
 *
 * MapTool Source Code is distributed in the hope that it will be
 * useful, but WITHOUT ANY WARRANTY; without even the implied warranty
 * of MERCHANTABILITY or FITNESS FOR A PARTICULAR PURPOSE.
 *
 * You should have received a copy of the GNU Affero General Public
 * License * along with this source Code.  If not, please visit
 * <http://www.gnu.org/licenses/> and specifically the Affero license
 * text at <http://www.gnu.org/licenses/agpl.html>.
 */
package net.rptools.maptool.client.ui.zone.vbl;

import java.awt.Point;
import java.util.ArrayList;
import java.util.List;
import javax.annotation.Nullable;
import org.locationtech.jts.geom.Coordinate;
import org.locationtech.jts.geom.GeometryFactory;
import org.locationtech.jts.geom.LineString;
import org.locationtech.jts.geom.prep.PreparedGeometry;

public final class VisionBlockingAccumulator {
  private final GeometryFactory geometryFactory;
  private final Point origin;
  private final Coordinate originCoordinate;
  private final PreparedGeometry vision;
  private final List<LineString> visionBlockingSegments;

  public VisionBlockingAccumulator(
      GeometryFactory geometryFactory, Point origin, PreparedGeometry vision) {
    this.geometryFactory = geometryFactory;
    this.origin = origin;
    this.originCoordinate = new Coordinate(origin.getX(), origin.getY());

    this.vision = vision;

    this.visionBlockingSegments = new ArrayList<>();
  }

  public Point getOrigin() {
    return origin;
  }

  public List<LineString> getVisionBlockingSegments() {
    return visionBlockingSegments;
  }

  private void addVisionBlockingSegments(AreaContainer areaContainer, boolean frontSide) {
    var segments =
        areaContainer.getVisionBlockingBoundarySegments(
            geometryFactory, originCoordinate, frontSide, vision);
    visionBlockingSegments.addAll(segments);
  }

  private void addIslandForHillBlocking(
      AreaIsland blockingIsland, @Nullable AreaOcean excludeChildOcean) {
    // The back side of the island blocks.
    addVisionBlockingSegments(blockingIsland, false);
    // The front side of each contained ocean also acts as a back side boundary of the island.
    for (var blockingOcean : blockingIsland.getOceans()) {
      if (blockingOcean == excludeChildOcean) {
        continue;
      }

      addVisionBlockingSegments(blockingOcean, true);
    }
  }

  /**
   * Finds all wall topology segments that can take part in blocking vision.
   *
   * @param topology The topology to treat as Wall VBL.
   * @return false if the vision has been completely blocked by topology, or true if vision may be
   *     blocked by particular segments.
   */
  public boolean addWallBlocking(AreaTree topology) {
    final AreaContainer container = topology.getContainerAt(origin);
    if (container == null) {
      // Should never happen since the global ocean should catch everything.
      return false;
    }

    if (container instanceof AreaIsland) {
      // Since we're contained in a wall island, there can be no vision through it.
      return false;
    } else if (container instanceof AreaOcean ocean) {
      final var parentIsland = ocean.getParentIsland();
      if (parentIsland != null) {
        // The near edge of the island blocks vision, which is the same as the boundary of this
        // ocean. Since we're inside the ocean, the facing edges of the parent island are like the
        // back side.
        addVisionBlockingSegments(ocean, false);
      }

      // Check each contained island.
      for (var containedIsland : ocean.getIslands()) {
        // The front side of wall VBL blocks vision.
        addVisionBlockingSegments(containedIsland, true);
      }
    }

    return true;
  }

  /**
   * Finds all hill topology segments that can take part in blocking vision.
   *
   * @param topology The topology to treat as Hill VBL.
   * @return false if the vision has been completely blocked by topology, or true if vision can be
   *     blocked by particular segments.
   */
  public boolean addHillBlocking(AreaTree topology) {
    final AreaContainer container = topology.getContainerAt(origin);
    if (container == null) {
      // Should never happen since the global ocean should catch everything.
      return false;
    }

    /*
     * There are two cases for Hill VBL:
     * 1. A token inside hill VBL can see into adjacent oceans, and therefore into other areas of
     *    Hill VBL in those oceans.
     * 2. A token outside hill VBL can see into hill VBL, but not into any oceans adjacent to it.
     */

    if (container instanceof final AreaIsland island) {
      /*
       * Since we're in an island, vision is blocked by:
       * 1. The back side of the parent ocean's parent island.
       * 2. The back side of any sibling islands (other children of the parent ocean).
       * 3. The back side of any child ocean's islands.
       * 4. For each island in the above, any child ocean provided it's not the parent of the
       *    current island.
       */
      final var parentOcean = island.getParentOcean();

      final var grandparentIsland = parentOcean.getParentIsland();
      if (grandparentIsland != null) {
        addIslandForHillBlocking(grandparentIsland, parentOcean);
      }

      for (final var siblingIsland : parentOcean.getIslands()) {
        if (siblingIsland == island) {
          // We don't want to block vision for the hill we're currently in.
          // TODO Ideally we could block the second occurence of the current island, but we need
          //  a way to do that reliably.
          continue;
        }

        addIslandForHillBlocking(siblingIsland, null);
      }

      for (final var childOcean : island.getOceans()) {
        for (final var grandchildIsland : childOcean.getIslands()) {
          addIslandForHillBlocking(grandchildIsland, null);
        }
      }
    } else if (container instanceof final AreaOcean ocean) {
      /*
       * Since we're in an ocean, vision is blocked by:
       * 1. The back side of the parent island.
       * 2. The back side of any child island
       * 3. For each island in the above, any child ocean provided it's not the current ocean.
       */
      final var parentIsland = ocean.getParentIsland();
      if (parentIsland != null) {
        addIslandForHillBlocking(parentIsland, null);
      }
      // Check each contained island.
      for (var containedIsland : ocean.getIslands()) {
        addIslandForHillBlocking(containedIsland, null);
      }
    }

    return true;
  }

  /**
   * Finds all pit topology segments that can take part in blocking vision.
   *
   * @param topology The topology to treat as Pit VBL.
   * @return false if the vision has been completely blocked by topology, or true if vision can be
   *     blocked by particular segments.
   */
  public boolean addPitBlocking(AreaTree topology) {
    final AreaContainer container = topology.getContainerAt(origin);
    if (container == null) {
      // Should never happen since the global ocean should catch everything.
      return false;
    }

    /*
     * There are two cases for Pit VBL:
     * 1. A token inside Pit VBL can see only see within the current island, not into any adjacent
     *    oceans.
     * 2. A token outside Pit VBL is unobstructed by the Pit VBL (nothing special to do).
     */

    if (container instanceof final AreaIsland island) {
      /*
       * Since we're in an island, vision is blocked by:
       * 1. The back side of the island.
       * 2. The front side of any child ocean.
       */
      // These are actually the same rules as for the hill case, it's just the context that differs.
      addIslandForHillBlocking(island, null);
    }

    return true;
  }

  /**
   * Finds all cover topology segments that can take part in blocking vision.
   *
   * @param topology The topology to treat as Cover VBL.
   * @return false if the vision has been completely blocked by topology, or true if vision can be
   *     blocked by particular segments.
   */
  public boolean addCoverBlocking(AreaTree topology) {
    final AreaContainer container = topology.getContainerAt(origin);
    if (container == null) {
      // Should never happen since the global ocean should catch everything.
      return false;
    }

    /*
     * There are two cases for Cover VBL:
     * 1. A token inside Cover VBL can see everything, unobstructed by the cover.
     * 2. A token outside Cover VBL can see nothing, as if it were wall.
     */

    if (container instanceof final AreaIsland island) {

      final var parentOcean = island.getParentOcean();

<<<<<<< HEAD
=======
      final var grandparentIsland = parentOcean.getParentIsland();
      if (grandparentIsland != null) {
        addVisionBlockingSegments(grandparentIsland, true);
      }

>>>>>>> b120c002
      for (final var siblingIsland : parentOcean.getIslands()) {
        if (siblingIsland == island) {
          continue;
        }
        addVisionBlockingSegments(siblingIsland, true);
      }
      for (final var childOcean : island.getOceans()) {
        for (final var grandchildIsland : childOcean.getIslands()) {
          addVisionBlockingSegments(grandchildIsland, true);
        }
        addVisionBlockingSegments(childOcean, false);
      }
      addVisionBlockingSegments(parentOcean, false);

    } else if (container instanceof AreaOcean ocean) {
      final var parentIsland = ocean.getParentIsland();
      if (parentIsland != null) {
        addVisionBlockingSegments(ocean, true);
      }

      for (var containedIsland : ocean.getIslands()) {
        addVisionBlockingSegments(containedIsland, true);
      }
    }

    return true;
  }
}<|MERGE_RESOLUTION|>--- conflicted
+++ resolved
@@ -237,14 +237,11 @@
 
       final var parentOcean = island.getParentOcean();
 
-<<<<<<< HEAD
-=======
       final var grandparentIsland = parentOcean.getParentIsland();
       if (grandparentIsland != null) {
         addVisionBlockingSegments(grandparentIsland, true);
       }
 
->>>>>>> b120c002
       for (final var siblingIsland : parentOcean.getIslands()) {
         if (siblingIsland == island) {
           continue;
