--- conflicted
+++ resolved
@@ -15,10 +15,8 @@
 package net.rptools.maptool.client.macro;
 
 import java.util.*;
-import java.util.Map.Entry;
 import java.util.regex.Matcher;
 import java.util.regex.Pattern;
-import java.util.stream.Collectors;
 import net.rptools.maptool.client.MapTool;
 import net.rptools.maptool.client.MapToolMacroContext;
 import net.rptools.maptool.client.functions.AboutMacro;
@@ -55,8 +53,7 @@
   private static final Map<String, Macro> MACROS = new HashMap<>();
 
   /** Map of all slash command aliases that have been registered. */
-<<<<<<< HEAD
-  private static final Map<String, MacroDetails> aliasMap = new HashMap<>();
+  private static final Map<String, List<MacroDetails>> aliasMap = new HashMap<>();
 
   /** Enum for the scope of the validity of the slash command. */
   public enum Scope {
@@ -68,20 +65,6 @@
     ADDON
   }
 
-=======
-  private static final Map<String, List<MacroDetails>> aliasMap = new HashMap<>();
-
-  /** Enum for the scope of the validity of the slash command. */
-  public enum Scope {
-    /** Not tied to the campaign and persists between campaigns. */
-    CLIENT,
-    /** Tied to the campaign and does not persist between campaign loads. */
-    CAMPAIGN,
-    /** Tied to an addon. */
-    ADDON
-  }
-
->>>>>>> e4b48ffc
   /**
    * This record is used to store the details of a slash command.
    *
@@ -148,11 +131,7 @@
    */
   public static void setAlias(String alias, String value, Scope scope, String description) {
     description = Objects.requireNonNullElse(description, "");
-<<<<<<< HEAD
-    aliasMap.put(alias, new MacroDetails(alias, value, description, scope, "", ""));
-=======
     setAlias(new MacroDetails(alias, value, description, scope, "", ""));
->>>>>>> e4b48ffc
   }
 
   /**
@@ -161,25 +140,16 @@
    * @param details The details of the alias.
    */
   public static void setAlias(MacroDetails details) {
-<<<<<<< HEAD
-    aliasMap.put(details.name(), details);
-=======
     if (!aliasMap.containsKey(details.name())) {
       aliasMap.put(details.name(), new ArrayList<>());
     }
     aliasMap.get(details.name()).add(details);
->>>>>>> e4b48ffc
   }
 
   /**
    * This method is used to remove an alias.
    *
    * @param alias The alias to remove.
-<<<<<<< HEAD
-   */
-  public static void removeAlias(String alias) {
-    aliasMap.remove(alias);
-=======
    * @param scope The scope of the alias.
    */
   public static boolean removeAlias(String alias, Scope scope) {
@@ -194,7 +164,6 @@
     }
     aliasMap.get(alias).removeAll(toRemove);
     return true;
->>>>>>> e4b48ffc
   }
 
   /** This method is used to remove all aliases. */
@@ -209,13 +178,6 @@
    * @return The scope of the alias.
    */
   public static Scope getAliasScope(String alias) {
-<<<<<<< HEAD
-    MacroDetails def = aliasMap.get(alias);
-    if (def == null) {
-      return null;
-    }
-    return def.scope();
-=======
     List<MacroDetails> def = aliasMap.get(alias);
     if (def == null || def.isEmpty()) {
       return null;
@@ -225,7 +187,6 @@
       return null;
     }
     return def.get(0).scope();
->>>>>>> e4b48ffc
   }
 
   /**
@@ -234,11 +195,6 @@
    * @return The alias map.
    */
   public static Map<String, String> getAliasCommandMap() {
-<<<<<<< HEAD
-    return aliasMap.entrySet().stream()
-        .map(e -> Map.entry(e.getKey(), e.getValue().command()))
-        .collect(Collectors.toMap(Map.Entry::getKey, Map.Entry::getValue));
-=======
     var aliases = new HashMap<String, String>();
     for (var entry : aliasMap.entrySet()) {
       for (var details : entry.getValue()) {
@@ -250,7 +206,6 @@
       }
     }
     return aliases;
->>>>>>> e4b48ffc
   }
 
   /**
@@ -258,8 +213,7 @@
    *
    * @return The details of the defined aliases.
    */
-<<<<<<< HEAD
-  public static Map<String, MacroDetails> getAliasDetails() {
+  public static Map<String, List<MacroDetails>> getAliasDetails() {
     return Map.copyOf(aliasMap);
   }
 
@@ -269,28 +223,11 @@
    * @param alias The alias to get the details for.
    * @return The details of the defined aliases.
    */
-  public static MacroDetails getAliasDetails(String alias) {
-    return aliasMap.get(alias);
-  }
-
-  /**
-=======
-  public static Map<String, List<MacroDetails>> getAliasDetails() {
-    return Map.copyOf(aliasMap);
-  }
-
-  /**
-   * This method is used to get the details of the defined aliases.
-   *
-   * @param alias The alias to get the details for.
-   * @return The details of the defined aliases.
-   */
   public static List<MacroDetails> getAliasDetails(String alias) {
     return aliasMap.get(alias);
   }
 
   /**
->>>>>>> e4b48ffc
    * This method is used to get the registered macros.
    *
    * @return The alias map.
@@ -407,14 +344,6 @@
         }
 
         // Is it an alias ?
-<<<<<<< HEAD
-        MacroDetails mdet = aliasMap.get(key);
-        if (mdet == null) {
-          executeMacro(context, UNDEFINED_MACRO, command, macroExecutionContext);
-          return;
-        }
-        String alias = mdet.command();
-=======
         var mdet = findAlias(key);
         if (mdet == null || mdet.isEmpty()) {
           executeMacro(context, UNDEFINED_MACRO, command, macroExecutionContext);
@@ -426,7 +355,6 @@
           return;
         }
         String alias = mdet.get(0).command();
->>>>>>> e4b48ffc
         command = resolveAlias(alias, details);
         context.addTransform(command);
         continue;
@@ -455,8 +383,6 @@
     MapTool.addLocalMessage(I18N.getText("macromanager.tooManyResolves", command));
   }
 
-<<<<<<< HEAD
-=======
   private static List<MacroDetails> findAlias(String key) {
     // First check for a complete match
     if (aliasMap.containsKey(key)) {
@@ -502,7 +428,6 @@
     MapTool.addLocalMessage(sb.toString());
   }
 
->>>>>>> e4b48ffc
   /**
    * Perform post processing on the command.
    *
@@ -569,19 +494,11 @@
         } catch (NumberFormatException nfe) {
 
           // Try an alias lookup
-<<<<<<< HEAD
-          MacroDetails mdet = aliasMap.get(replIndexStr);
-          if (mdet == null) {
-            replacement = I18N.getText("macromanager.alias.indexNotFound", replIndexStr);
-          } else {
-            replacement = mdet.command();
-=======
           var mdet = aliasMap.get(replIndexStr);
           if (mdet == null || mdet.size() != 1) {
             replacement = I18N.getText("macromanager.alias.indexNotFound", replIndexStr);
           } else {
             replacement = mdet.get(0).command();
->>>>>>> e4b48ffc
           }
         }
       }
@@ -650,14 +567,6 @@
 
   /** Clear all campaign scoped aliases. */
   public static void removeCampaignAliases() {
-<<<<<<< HEAD
-    List<String> campaignAliases =
-        aliasMap.entrySet().stream()
-            .filter(e -> e.getValue().scope() == Scope.CAMPAIGN)
-            .map(Entry::getKey)
-            .toList();
-    campaignAliases.forEach(aliasMap::remove);
-=======
     // First gather a list of what we want to remove, so we don't get a concurrent modification
     var toRemove = new HashMap<String, List<MacroDetails>>();
     for (var entry : aliasMap.entrySet()) {
@@ -676,7 +585,6 @@
         aliasMap.get(entry.getKey()).remove(details);
       }
     }
->>>>>>> e4b48ffc
   }
 
   /**
@@ -685,14 +593,6 @@
    * @param namespace The namespace to clear the aliases for.
    */
   public static void removeAddOnAliases(String namespace) {
-<<<<<<< HEAD
-    List<String> campaignAliases =
-        aliasMap.entrySet().stream()
-            .filter(e -> namespace.equalsIgnoreCase(e.getValue().addOnNamespace()))
-            .map(Entry::getKey)
-            .toList();
-    campaignAliases.forEach(aliasMap::remove);
-=======
     // First gather a list of what we want to remove, so we don't get a concurrent modification
     var toRemove = new HashMap<String, List<MacroDetails>>();
     for (var entry : aliasMap.entrySet()) {
@@ -712,7 +612,6 @@
         aliasMap.get(entry.getKey()).remove(details);
       }
     }
->>>>>>> e4b48ffc
   }
 
   /**
