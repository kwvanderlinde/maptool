--- conflicted
+++ resolved
@@ -106,26 +106,13 @@
     ZoneRenderer renderer = MapTool.getFrame().getCurrentZoneRenderer();
     int results = -1;
 
-<<<<<<< HEAD
-    if (functionName.equals("drawVBL")
-        || functionName.equals("eraseVBL")
-        || functionName.equals("drawTerrainVBL")
-        || functionName.equals("eraseTerrainVBL")
-        || functionName.equals("drawMBL")
-        || functionName.equals("eraseMBL")) {
-      boolean erase = false;
-=======
     if (functionName.equalsIgnoreCase("drawVBL")
         || functionName.equalsIgnoreCase("eraseVBL")
+        || functionName.equalsIgnoreCase("drawTerrainVBL")
+        || functionName.equalsIgnoreCase("eraseTerrainVBL")
         || functionName.equalsIgnoreCase("drawMBL")
         || functionName.equalsIgnoreCase("eraseMBL")) {
       boolean erase = false;
-      Zone.TopologyMode mode =
-          (functionName.equalsIgnoreCase("drawVBL") || functionName.equalsIgnoreCase("eraseVBL"))
-              ? Zone.TopologyMode.VBL
-              : Zone.TopologyMode.MBL;
-
->>>>>>> 6171e05b
       if (parameters.size() != 1) {
         throw new ParserException(
             I18N.getText(
@@ -136,13 +123,9 @@
         throw new ParserException(I18N.getText("macro.function.general.noPerm", functionName));
       }
 
-<<<<<<< HEAD
-      if (functionName.equals("eraseVBL")
-          || functionName.equals("eraseTerrainVBL")
-          || functionName.equals("eraseMBL")) {
-=======
-      if (functionName.equalsIgnoreCase("eraseVBL") || functionName.equalsIgnoreCase("eraseMBL")) {
->>>>>>> 6171e05b
+      if (functionName.equalsIgnoreCase("eraseVBL")
+          || functionName.equalsIgnoreCase("eraseTerrainVBL")
+          || functionName.equalsIgnoreCase("eraseMBL")) {
         erase = true;
       }
 
@@ -170,10 +153,10 @@
             Shape.valueOf(topologyObject.get("shape").getAsString().toUpperCase());
 
         Zone.TopologyMode mode;
-        if (functionName.equals("drawVBL") || functionName.equals("eraseVBL")) {
+        if (functionName.equalsIgnoreCase("drawVBL") || functionName.equalsIgnoreCase("eraseVBL")) {
           mode = Zone.TopologyMode.VBL;
-        } else if (functionName.equals("drawTerrainVBL")
-            || functionName.equals("eraseTerrainVBL")) {
+        } else if (functionName.equalsIgnoreCase("drawTerrainVBL")
+            || functionName.equalsIgnoreCase("eraseTerrainVBL")) {
           mode = Zone.TopologyMode.TERRAIN_VBL;
         } else {
           mode = Zone.TopologyMode.MBL;
@@ -192,23 +175,17 @@
           TokenVBL.renderTopology(renderer, newArea, erase, mode);
         }
       }
-    } else if (functionName.equals("getVBL")
-        || functionName.equals("getTerrainVBL")
-        || functionName.equals("getMBL")) {
+    } else if (functionName.equalsIgnoreCase("getVBL")
+        || functionName.equalsIgnoreCase("getTerrainVBL")
+        || functionName.equalsIgnoreCase("getMBL")) {
       Zone.TopologyMode mode;
-      if (functionName.equals("getVBL")) {
+      if (functionName.equalsIgnoreCase("getVBL")) {
         mode = Zone.TopologyMode.VBL;
-      } else if (functionName.equals("getTerrainVBL")) {
+      } else if (functionName.equalsIgnoreCase("getTerrainVBL")) {
         mode = Zone.TopologyMode.TERRAIN_VBL;
       } else {
         mode = Zone.TopologyMode.MBL;
       }
-<<<<<<< HEAD
-=======
-    } else if (functionName.equalsIgnoreCase("getVBL") || functionName.equalsIgnoreCase("getMBL")) {
-      Zone.TopologyMode mode =
-          functionName.equalsIgnoreCase("getVBL") ? Zone.TopologyMode.VBL : Zone.TopologyMode.MBL;
->>>>>>> 6171e05b
       boolean simpleJSON = false; // If true, send only array of x,y
 
       if (parameters.size() > 2) {
@@ -263,12 +240,7 @@
         allShapes.add(getAreaShapeObject(topologyArea));
         return allShapes.toString();
       }
-<<<<<<< HEAD
-    } else if (functionName.equals("getTokenVBL")) {
-=======
-      return getAreaPoints(topologyArea, simpleJSON);
     } else if (functionName.equalsIgnoreCase("getTokenVBL")) {
->>>>>>> 6171e05b
       Token token;
 
       if (parameters.size() == 1) {
