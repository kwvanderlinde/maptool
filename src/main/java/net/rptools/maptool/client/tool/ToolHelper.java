/*
 * This software Copyright by the RPTools.net development team, and
 * licensed under the Affero GPL Version 3 or, at your option, any later
 * version.
 *
 * MapTool Source Code is distributed in the hope that it will be
 * useful, but WITHOUT ANY WARRANTY; without even the implied warranty
 * of MERCHANTABILITY or FITNESS FOR A PARTICULAR PURPOSE.
 *
 * You should have received a copy of the GNU Affero General Public
 * License * along with this source Code.  If not, please visit
 * <http://www.gnu.org/licenses/> and specifically the Affero license
 * text at <http://www.gnu.org/licenses/agpl.html>.
 */
package net.rptools.maptool.client.tool;

import java.awt.BasicStroke;
import java.awt.Color;
import java.awt.Graphics2D;
import java.awt.Shape;
import java.awt.event.ActionEvent;
import java.awt.geom.AffineTransform;
import java.awt.geom.PathIterator;
import java.text.NumberFormat;
import java.util.LinkedHashSet;
import java.util.Set;
import javax.swing.AbstractAction;
import javax.swing.SwingUtilities;
import net.rptools.maptool.client.AppUtil;
import net.rptools.maptool.client.MapTool;
import net.rptools.maptool.client.ScreenPoint;
import net.rptools.maptool.client.ui.MapToolFrame;
import net.rptools.maptool.client.ui.zone.ZoneRenderer;
import net.rptools.maptool.model.GUID;
import net.rptools.maptool.model.Token;
import net.rptools.maptool.util.GraphicsUtil;

/** @author trevor */
public class ToolHelper {

  private static AbstractAction deleteTokenAction =
      new AbstractAction() {
        @Override
        public void actionPerformed(ActionEvent e) {
          ZoneRenderer renderer = (ZoneRenderer) e.getSource();

          // Check to see if this is the required action
          if (!MapTool.confirmTokenDelete()) {
            return;
          }
          boolean unhideImpersonated = false;
          boolean unhideSelected = false;
          if (renderer.getSelectedTokenSet().size() > 10) {
            if (MapTool.getFrame().getFrame(MapToolFrame.MTFrame.IMPERSONATED).isHidden()
                == false) {
              unhideImpersonated = true;
              MapTool.getFrame()
                  .getDockingManager()
                  .hideFrame(MapToolFrame.MTFrame.IMPERSONATED.name());
            }
            if (MapTool.getFrame().getFrame(MapToolFrame.MTFrame.SELECTION).isHidden() == false) {
              unhideSelected = true;
              MapTool.getFrame()
                  .getDockingManager()
                  .hideFrame(MapToolFrame.MTFrame.SELECTION.name());
            }
          }
<<<<<<< HEAD

          Set<GUID> selectedTokenSet = Set.copyOf(renderer.getSelectedTokenSet());
=======
          Set<GUID> selectedTokenSet = new LinkedHashSet(renderer.getSelectedTokenSet());
>>>>>>> 30c8cc7d

          for (GUID tokenGUID : selectedTokenSet) {
            Token token = renderer.getZone().getToken(tokenGUID);

            if (AppUtil.playerOwns(token)) {
              renderer.getZone().removeToken(tokenGUID);
              renderer.deselectToken(tokenGUID);
              MapTool.serverCommand().removeToken(renderer.getZone().getId(), tokenGUID);
            }
          }
          if (unhideImpersonated) {
            MapTool.getFrame()
                .getDockingManager()
                .showFrame(MapToolFrame.MTFrame.IMPERSONATED.name());
          }

          if (unhideSelected) {
            MapTool.getFrame().getDockingManager().showFrame(MapToolFrame.MTFrame.SELECTION.name());
          }
        }
      };

  public static void drawDiamondMeasurement(ZoneRenderer renderer, Graphics2D g, Shape diamond) {
    double[] north = null;
    double[] west = null;
    double[] east = null;
    PathIterator path = diamond.getPathIterator(getPaintTransform(renderer));
    while (!path.isDone()) {
      double[] coords = new double[2];
      int segType = path.currentSegment(coords);
      if (segType != PathIterator.SEG_CLOSE) {
        if (north == null) {
          north = coords;
        }
        if (west == null) {
          west = coords;
        }
        if (east == null) {
          east = coords;
        }
        if (coords[1] < north[1]) {
          north = coords;
        }
        if (coords[0] < west[0]) {
          west = coords;
        }
        if (coords[0] > east[0]) {
          east = coords;
        }
      }
      path.next();
    }
    // Measure
    int nx = (int) north[0];
    int ny = (int) north[1];
    int ex = (int) east[0];
    int ey = (int) east[1];
    int wx = (int) west[0];
    int wy = (int) west[1];
    if (g != null) {
      g.setColor(Color.white);
      g.setStroke(new BasicStroke(3));
      g.drawLine(nx, ny - 20, nx, ny - 10);
      g.drawLine(nx, ny - 15, ex, ey - 15);
      g.drawLine(ex, ey - 20, ex, ey - 10);
      g.drawLine(nx, ny - 15, wx, wy - 15);
      g.drawLine(wx, wy - 20, wx, wy - 10);
      g.setColor(Color.black);
      g.setStroke(new BasicStroke(1));
      g.drawLine(nx, ny - 20, nx, ny - 10);
      g.drawLine(nx, ny - 15, ex, ey - 15);
      g.drawLine(ex, ey - 20, ex, ey - 10);
      g.drawLine(nx, ny - 15, wx, wy - 15);
      g.drawLine(wx, wy - 20, wx, wy - 10);
      // g.setPaintMode();
      String displayString =
          NumberFormat.getInstance()
              .format(
                  isometricDistance(renderer, new ScreenPoint(nx, ny), new ScreenPoint(ex, ey)));
      GraphicsUtil.drawBoxedString(g, displayString, nx + 25, ny - 25);
      displayString =
          NumberFormat.getInstance()
              .format(
                  isometricDistance(renderer, new ScreenPoint(nx, ny), new ScreenPoint(wx, wy)));
      GraphicsUtil.drawBoxedString(g, displayString, nx - 25, ny - 25);
    }
  }

  public static void drawBoxedMeasurement(
      ZoneRenderer renderer, Graphics2D g, ScreenPoint startPoint, ScreenPoint endPoint) {
    if (!MapTool.getFrame().isPaintDrawingMeasurement()) {
      return;
    }

    // Calculations
    int left = (int) Math.min(startPoint.x, endPoint.x);
    int top = (int) Math.min(startPoint.y, endPoint.y);
    int right = (int) Math.max(startPoint.x, endPoint.x);
    int bottom = (int) Math.max(startPoint.y, endPoint.y);

    // outline
    g.setColor(Color.white);
    g.setStroke(new BasicStroke(3));
    // HORIZONTAL Measure
    g.drawLine(left, top - 15, right, top - 15);
    g.drawLine(left, top - 20, left, top - 10);
    g.drawLine(right, top - 20, right, top - 10);
    // VETICAL Measure
    g.drawLine(right + 15, top, right + 15, bottom);
    g.drawLine(right + 10, top, right + 20, top);
    g.drawLine(right + 10, bottom, right + 20, bottom);
    // inner line
    g.setColor(Color.black);
    g.setStroke(new BasicStroke(1));
    // HORIZONTAL Measure
    g.drawLine(left, top - 15, right, top - 15);
    g.drawLine(left, top - 20, left, top - 10);
    g.drawLine(right, top - 20, right, top - 10);
    // VETICAL Measure
    g.drawLine(right + 15, top, right + 15, bottom);
    g.drawLine(right + 10, top, right + 20, top);
    g.drawLine(right + 10, bottom, right + 20, bottom);

    // Horizontal number
    String displayString =
        NumberFormat.getInstance()
            .format(
                euclideanDistance(
                    renderer, new ScreenPoint(left, top), new ScreenPoint(right, top)));
    GraphicsUtil.drawBoxedString(g, displayString, left + (right - left) / 2, top - 15);

    // Verical number
    displayString =
        NumberFormat.getInstance()
            .format(
                euclideanDistance(
                    renderer, new ScreenPoint(right, top), new ScreenPoint(right, bottom)));
    GraphicsUtil.drawBoxedString(g, displayString, right + 18, bottom + (top - bottom) / 2);
  }

  public static void drawMeasurement(
      ZoneRenderer renderer, Graphics2D g, ScreenPoint startPoint, ScreenPoint endPoint) {
    if (!MapTool.getFrame().isPaintDrawingMeasurement()) {
      return;
    }

    boolean dirLeft = startPoint.x > endPoint.x;
    boolean dirUp = startPoint.y < endPoint.y;

    String displayString =
        NumberFormat.getInstance().format(euclideanDistance(renderer, startPoint, endPoint));

    GraphicsUtil.drawBoxedString(
        g,
        displayString,
        (int) endPoint.x + (dirLeft ? -15 : 10),
        (int) endPoint.y + (dirUp ? 15 : -15),
        dirLeft ? SwingUtilities.LEFT : SwingUtilities.RIGHT);
  }

  /**
   * Draw a measurement on the passed graphics object.
   *
   * @param g Draw the measurement here.
   * @param distance The size of the measurement in feet
   * @param x The x location of the measurement
   * @param y The y location of the measurement
   */
  public static void drawMeasurement(Graphics2D g, double distance, int x, int y) {
    if (!MapTool.getFrame().isPaintDrawingMeasurement()) {
      return;
    }
    String radius = NumberFormat.getInstance().format(distance);
    GraphicsUtil.drawBoxedString(g, radius, x, y);
  }

  private static double euclideanDistance(ZoneRenderer renderer, ScreenPoint p1, ScreenPoint p2) {
    double a = p2.x - p1.x;
    double b = p2.y - p1.y;

    return Math.sqrt(a * a + b * b)
        * renderer.getZone().getUnitsPerCell()
        / renderer.getScaledGridSize();
  }

  private static double isometricDistance(ZoneRenderer renderer, ScreenPoint p1, ScreenPoint p2) {
    double b = p2.y - p1.y;
    // return b;
    return 2 * b * renderer.getZone().getUnitsPerCell() / renderer.getScaledGridSize();
  }

  protected static AffineTransform getPaintTransform(ZoneRenderer renderer) {
    AffineTransform transform = new AffineTransform();
    transform.translate(renderer.getViewOffsetX(), renderer.getViewOffsetY());
    transform.scale(renderer.getScale(), renderer.getScale());
    return transform;
  }

  protected static AbstractAction getDeleteTokenAction() {
    return deleteTokenAction;
  }
}<|MERGE_RESOLUTION|>--- conflicted
+++ resolved
@@ -65,12 +65,7 @@
                   .hideFrame(MapToolFrame.MTFrame.SELECTION.name());
             }
           }
-<<<<<<< HEAD
-
-          Set<GUID> selectedTokenSet = Set.copyOf(renderer.getSelectedTokenSet());
-=======
           Set<GUID> selectedTokenSet = new LinkedHashSet(renderer.getSelectedTokenSet());
->>>>>>> 30c8cc7d
 
           for (GUID tokenGUID : selectedTokenSet) {
             Token token = renderer.getZone().getToken(tokenGUID);
