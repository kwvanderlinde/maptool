--- conflicted
+++ resolved
@@ -53,19 +53,12 @@
     @Override
     public InputStream getInputStream() throws IOException {
 
-<<<<<<< HEAD
-      String id = url.getHost();
-      if (url.getQuery() == null && id.indexOf('-') == -1) {
-        var asset = AssetManager.getAssetAndWait(new MD5Key(id));
-        return new ByteArrayInputStream(asset.getData());
-=======
       if (url.getQuery() != null) {
         if (Arrays.stream(url.getQuery().split("&"))
             .anyMatch(q -> q.equalsIgnoreCase("raw=true"))) {
           var asset = AssetManager.getAssetAndWait(new MD5Key(url.getHost()));
-          return new ByteArrayInputStream(asset.getImage());
+          return new ByteArrayInputStream(asset.getData());
         }
->>>>>>> c83e5bb0
       }
 
       BufferedImage img = ImageManager.getImageFromUrl(url);
