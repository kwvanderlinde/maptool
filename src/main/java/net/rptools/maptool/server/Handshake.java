--- conflicted
+++ resolved
@@ -21,7 +21,6 @@
 import java.security.NoSuchAlgorithmException;
 import java.security.spec.InvalidKeySpecException;
 import java.util.Arrays;
-<<<<<<< HEAD
 import java.util.List;
 import java.util.concurrent.CopyOnWriteArrayList;
 import javax.crypto.BadPaddingException;
@@ -33,26 +32,19 @@
 import net.rptools.clientserver.simple.client.ClientConnection;
 import net.rptools.maptool.client.MapTool;
 import net.rptools.maptool.language.I18N;
-import net.rptools.maptool.model.Player;
-import net.rptools.maptool.model.Player.Role;
-import net.rptools.maptool.server.proto.*;
-import net.rptools.maptool.util.CipherUtil;
-=======
-import java.util.Optional;
-import java.util.concurrent.ExecutionException;
-import javax.crypto.*;
-import net.rptools.clientserver.hessian.HessianUtils;
-import net.rptools.lib.MD5Key;
-import net.rptools.maptool.client.MapTool;
-import net.rptools.maptool.language.I18N;
 import net.rptools.maptool.model.player.Player;
 import net.rptools.maptool.model.player.Player.Role;
 import net.rptools.maptool.model.player.PlayerDatabase;
-import net.rptools.maptool.model.player.PlayerDatabase.AuthMethod;
->>>>>>> be6c5daf
+import net.rptools.maptool.server.proto.ChallengeRequestMsg;
+import net.rptools.maptool.server.proto.ChallengeResponseMsg;
+import net.rptools.maptool.server.proto.HandshakeMsg;
+import net.rptools.maptool.server.proto.HandshakeRequestMsg;
+import net.rptools.maptool.server.proto.HandshakeResponseMsg;
+import net.rptools.maptool.server.proto.InitialSaltMsg;
+import net.rptools.maptool.server.proto.ResponseCodeDto;
+import net.rptools.maptool.server.proto.RoleDto;
 import net.rptools.maptool.util.PasswordGenerator;
 import net.rptools.maptool.util.cipher.CipherUtil;
-import net.rptools.maptool.util.cipher.PublicPrivateKeyStore;
 import org.apache.logging.log4j.LogManager;
 import org.apache.logging.log4j.Logger;
 
@@ -61,9 +53,8 @@
   /** Instance used for log messages. */
   private static final Logger log = LogManager.getLogger(MapToolServerConnection.class);
 
-<<<<<<< HEAD
-  private static String USERNAME_FIELD = "username:";
-  private static String VERSION_FIELD = "version:";
+  private static final String USERNAME_FIELD = "username:";
+  private static final  String VERSION_FIELD = "version:";
   private State currentState = State.AwaitingInitialMacSalt;
   private Request request;
   private Exception exception;
@@ -73,24 +64,11 @@
   private byte[] initialMacSalt;
   private HandshakeChallenge handshakeChallenge;
   private String errorMessage;
-
-  public Handshake(ClientConnection connection) {
+  private final PlayerDatabase playerDatabase;
+
+  public Handshake(ClientConnection connection, PlayerDatabase playerDatabase) {
     this.connection = connection;
-  }
-=======
-  private static final String USERNAME_FIELD = "username:";
-  private static final String VERSION_FIELD = "version:";
-  private static final String USE_SHARED_PASSWORD = "!SHARED!";
-  private static final String USE_ASYMMETRIC_PASSWORD = "!ASYMMETRIC!";
-
-  /** Instance used for log messages. */
-  private static final Logger log = LogManager.getLogger(MapToolServerConnection.class);
->>>>>>> be6c5daf
-
-  private final PlayerDatabase playerDatabase;
-
-  public Handshake(PlayerDatabase database) {
-    playerDatabase = database;
+    this.playerDatabase = playerDatabase;
   }
 
   /**
@@ -98,22 +76,15 @@
    *
    * @param player the player who wants to handshake
    */
-<<<<<<< HEAD
-  public Handshake(ClientConnection connection, Player player) {
-    this(connection);
+  public Handshake(ClientConnection connection, PlayerDatabase playerDatabase, Player player) {
+    this(connection, playerDatabase);
     this.player = player;
   }
-=======
-  public Player receiveHandshake(MapToolServer server, Socket s)
-      throws IOException, InvalidKeySpecException, NoSuchAlgorithmException, NoSuchPaddingException,
-          InvalidKeyException, IllegalBlockSizeException, BadPaddingException {
->>>>>>> be6c5daf
 
   public boolean isSuccessful() {
     return currentState == State.Success;
   }
 
-<<<<<<< HEAD
   public String getErrorMessage() {
     return errorMessage;
   }
@@ -121,185 +92,19 @@
   public ClientConnection getConnection() {
     return connection;
   }
-=======
-    DataInputStream dis = new DataInputStream(s.getInputStream());
-    int nameLen = dis.readInt();
-    byte[] nameBytes = dis.readNBytes(nameLen);
-
-    if (nameLen != nameBytes.length) {
-      throw new IOException("Unable to read username");
-    }
-
-    String username = new String(nameBytes);
-    if (!playerDatabase.playerExists(username)) {
-      log.error(username + " does not exist.");
-      return null;
-    }
-
-    AuthMethod authMethod = playerDatabase.getAuthMethod(playerDatabase.getPlayer(username));
-
-    if (authMethod == AuthMethod.ASYMMETRIC_KEY) {
-      return receiveHandshakeAsymmetricPassword(server, s, username);
-    } else {
-      return receiveHandshakeSharedPassword(server, s, username);
-    }
-  }
-
-  private Player receiveHandshakeAsymmetricPassword(
-      MapToolServer server, Socket socket, String username)
-      throws IOException, NoSuchAlgorithmException, InvalidKeySpecException, NoSuchPaddingException,
-          InvalidKeyException, IllegalBlockSizeException, BadPaddingException {
-
-    DataOutputStream dos = new DataOutputStream(socket.getOutputStream());
-    DataInputStream dis = new DataInputStream(socket.getInputStream());
-
-    // Tell client to use asymmetric password.
-    dos.writeInt(USE_ASYMMETRIC_PASSWORD.length());
-    dos.write(USE_ASYMMETRIC_PASSWORD.getBytes(StandardCharsets.UTF_8));
-
-    // Wait for the MD5Key of public key to use
-    int md5Len = dis.readInt();
-    String md5 = new String(dis.readNBytes(md5Len));
-    MD5Key md5Key = new MD5Key(md5);
-
-    CipherUtil cipherUtil;
-    try {
-      cipherUtil = playerDatabase.getPublicKey(playerDatabase.getPlayer(username), md5Key).get();
-    } catch (ExecutionException | InterruptedException e) {
-      throw new IOException(e);
-    }
-
-    // Encrypt random password string with the clients public password, the client should then
-    // be able to decrypt it using the private key and send it back if they are who they say they
-    // are.
-    String password = new PasswordGenerator().getPassword();
-    Cipher playerEncoder = cipherUtil.getEncryptionCipher();
-    byte[] passwordBytes = playerEncoder.doFinal(password.getBytes(StandardCharsets.UTF_8));
-
-    dos.writeInt(passwordBytes.length);
-    dos.write(passwordBytes);
-
-    int passResponseLen = dis.readInt();
-    String passResponse = new String(dis.readNBytes(passResponseLen));
-
-    if (password.equals(passResponse)) {
-      Player player = playerDatabase.getPlayer(username);
-      Response response = new Response();
-      response.code = Code.OK;
-      response.role = player.getRole();
-      response.policy = server.getPolicy();
-
-      dos.writeInt(response.code);
-
-      HessianOutput output = new HessianOutput(socket.getOutputStream());
-      output.getSerializerFactory().setAllowNonSerializable(true);
-      output.writeObject(response);
-      return playerDatabase.getPlayer(username);
-    } else {
-      dos.writeInt(Code.ERROR);
-      return null;
-    }
-  }
-
-  private Player receiveHandshakeSharedPassword(
-      MapToolServer server, Socket socket, String username)
-      throws IOException, NoSuchAlgorithmException, InvalidKeySpecException, NoSuchPaddingException,
-          InvalidKeyException, IllegalBlockSizeException, BadPaddingException {
-
-    DataOutputStream dos = new DataOutputStream(socket.getOutputStream());
-    DataInputStream dis = new DataInputStream(socket.getInputStream());
-
-    // Tell client we are expecting a shared password
-    dos.writeInt(USE_SHARED_PASSWORD.length());
-    dos.write(USE_SHARED_PASSWORD.getBytes(StandardCharsets.UTF_8));
-
-    // Send the initial salt we expect the first message to use as the MAC
-    byte[] initialMacSalt = CipherUtil.createSalt();
-    dos.writeInt(initialMacSalt.length);
-    dos.write(initialMacSalt);
-
-    Optional<CipherUtil.Key> key = playerDatabase.getPlayerPassword(username);
-
-    CipherUtil.Key playerPassword;
-    CipherUtil.Key gmPassword;
-    byte[] passwordSalt;
-    if (key.isPresent()) {
-      Role playerRole = playerDatabase.getPlayer(username).getRole();
-      playerPassword = playerRole == Role.PLAYER ? key.get() : null;
-      gmPassword = playerRole == Role.GM ? key.get() : null;
-      passwordSalt = key.get().salt();
-    } else { // Role based authentication
-      playerPassword = playerDatabase.getRolePassword(Role.PLAYER).orElse(null);
-      gmPassword = playerDatabase.getRolePassword(Role.GM).orElse(null);
-      passwordSalt = playerPassword.salt();
-    }
-
-    dos.writeInt(passwordSalt.length);
-    dos.write(passwordSalt);
-
-    Response response = new Response();
-    Request request =
-        decodeRequest(socket, playerPassword, gmPassword, username, initialMacSalt, passwordSalt);
-    if (request == null) {
-      response.code = Code.ERROR;
-      response.message = I18N.getString("Handshake.msg.wrongPassword");
-    } else if (server.isPlayerConnected(request.name)) { // Enforce a unique name
-      response.code = Code.ERROR;
-      response.message = I18N.getString("Handshake.msg.duplicateName");
-    } else if (!MapTool.isDevelopment()
-        && !MapTool.getVersion().equals(request.version)
-        && !"DEVELOPMENT".equals(request.version)
-        && !"@buildNumber@".equals(request.version)) {
-      // Allows a version running without a 'version.txt' to act as client or server to any other
-      // version
->>>>>>> be6c5daf
 
   public Exception getException() {
     return exception;
   }
 
-<<<<<<< HEAD
   public Player getPlayer() {
     return player;
   }
-=======
-    Player player = null;
-    dos.writeInt(response.code);
-    if (response.code == Code.OK) {
-
-      Player.Role role = Player.Role.valueOf(request.role);
-      CipherUtil.Key passwordToUse = role == Player.Role.GM ? gmPassword : playerPassword;
-
-      // player = new Player(request.name, Player.Role.valueOf(request.role), passwordToUse);
-      player = playerDatabase.getPlayerWithRole(request.name, Player.Role.valueOf(request.role));
-      HandshakeChallenge handshakeChallenge = new HandshakeChallenge();
-
-      CipherUtil cipherUtil = CipherUtil.fromKey(passwordToUse);
-
-      byte[] challenge =
-          cipherUtil.encode(handshakeChallenge.getChallenge().getBytes(StandardCharsets.UTF_8));
-
-      dos.writeInt(passwordToUse.salt().length);
-      dos.write(passwordToUse.salt());
-      dos.writeInt(challenge.length);
-      dos.write(challenge);
-      dos.write(
-          CipherUtil.generateMacAndSalt(CipherUtil.encodeBase64(passwordToUse.secretKeySpec())));
-      dos.flush();
-
-      // Now read the response
-      int saltLen = dis.readInt();
-      byte[] responseSalt = dis.readNBytes(saltLen);
-      if (responseSalt.length != saltLen) {
-        return null; // if the salt cant be read then the handshake is invalid
-      }
->>>>>>> be6c5daf
 
   public void addObserver(HandshakeObserver observer) {
     observerList.add(observer);
   }
 
-<<<<<<< HEAD
   public void removeObserver(HandshakeObserver observer) {
     observerList.remove(observer);
   }
@@ -313,7 +118,7 @@
     exception = null;
 
     // Send the initial salt we expect the first message to use as the MAC
-    initialMacSalt = CipherUtil.getInstance().createSalt();
+    initialMacSalt = CipherUtil.createSalt();
     var initialSaltMsg =
         InitialSaltMsg.newBuilder().setSalt(ByteString.copyFrom(initialMacSalt)).build();
 
@@ -324,8 +129,7 @@
 
   private byte[] decode(byte[] bytes, SecretKeySpec passwordKey) {
     try {
-      Cipher cipher = CipherUtil.getInstance().createDecryptor(passwordKey);
-      return cipher.doFinal(bytes);
+      return CipherUtil.fromSecretKeySpec(passwordKey).decode(bytes);
     } catch (NoSuchPaddingException
         | NoSuchAlgorithmException
         | InvalidKeyException
@@ -337,8 +141,7 @@
 
   private byte[] encode(byte[] bytes, SecretKeySpec passwordKey) {
     try {
-      Cipher cipher = CipherUtil.getInstance().createEncrypter(passwordKey);
-      return cipher.doFinal(bytes);
+      return CipherUtil.fromSecretKeySpec(passwordKey).decode(bytes);
     } catch (NoSuchPaddingException
         | NoSuchAlgorithmException
         | InvalidKeyException
@@ -349,36 +152,6 @@
   }
 
   private Request extractRequestDetails(byte[] bytes, Role role) {
-=======
-      byte[] mac = CipherUtil.readMac(dis);
-      if (!CipherUtil.validateMac(mac, CipherUtil.encodeBase64(passwordToUse.secretKeySpec()))) {
-        return null;
-      }
-
-      byte[] responseBytes = cipherUtil.decode(bytes);
-      String challengeResponse = new String(responseBytes);
-
-      if (handshakeChallenge.getExpectedResponse().equals(challengeResponse)) {
-        response.policy = server.getPolicy();
-        response.role = player.getRole();
-      } else {
-        response.message = I18N.getText("Handshake.msg.badChallengeResponse", player.getName());
-        response.code = Code.ERROR;
-        player = null;
-      }
-
-      HessianOutput output = new HessianOutput(socket.getOutputStream());
-      output.getSerializerFactory().setAllowNonSerializable(true);
-      output.writeObject(response);
-    } else {
-      dos.writeInt(response.message.length());
-      dos.writeBytes(response.message);
-    }
-    return player;
-  }
-
-  private static Request extractRequestDetails(byte[] bytes, Role role) {
->>>>>>> be6c5daf
     String[] lines = new String(bytes).split("\n");
     Request request = new Request();
     for (String line : lines) {
@@ -405,24 +178,16 @@
    * @param gmPassword
    * @return The decrypted {@link Request}.
    */
-<<<<<<< HEAD
   private Request decodeRequest(
       HandshakeRequestMsg handshakeRequestMsg,
       String playerPassword,
       String gmPassword,
       byte[] expectedInitialMacSalt)
-=======
-  private static Request decodeRequest(
-      Socket socket,
-      CipherUtil.Key playerPassword,
-      CipherUtil.Key gmPassword,
-      String username,
-      byte[] expectedInitialMacSalt,
-      byte[] passwordSalt)
->>>>>>> be6c5daf
       throws IOException, InvalidKeySpecException, NoSuchAlgorithmException {
 
     byte[] decrypted = null;
+    Exception playerEx = null;
+    Exception gmEx = null;
 
     // First retrieve the salt for the message
     byte[] salt = handshakeRequestMsg.getSalt().toByteArray();
@@ -430,25 +195,19 @@
     // retrieve the cipher message
     byte[] message = handshakeRequestMsg.getCypherText().toByteArray();
 
-<<<<<<< HEAD
     byte[] mac = handshakeRequestMsg.getMac().toByteArray();
-=======
-    byte[] mac = CipherUtil.readMac(dis);
->>>>>>> be6c5daf
 
     if (Arrays.compare(expectedInitialMacSalt, CipherUtil.getMacSalt(mac)) != 0) {
       return null; // handshake is invalid
     }
 
-    CipherUtil.Key cipherKey = null;
+    SecretKeySpec cipherKey = null;
     Role playerRole = null;
-    if (playerPassword != null
-        && CipherUtil.validateMac(mac, CipherUtil.encodeBase64(playerPassword.secretKeySpec()))) {
-      cipherKey = playerPassword;
+    if (CipherUtil.getInstance().validateMac(mac, playerPassword)) {
+      cipherKey = CipherUtil.getInstance().createSecretKeySpec(playerPassword, salt);
       playerRole = Role.PLAYER;
-    } else if (gmPassword != null
-        && CipherUtil.validateMac(mac, CipherUtil.encodeBase64(gmPassword.secretKeySpec()))) {
-      cipherKey = gmPassword;
+    } else if (CipherUtil.getInstance().validateMac(mac, gmPassword)) {
+      cipherKey = CipherUtil.getInstance().createSecretKeySpec(gmPassword, salt);
       playerRole = Role.GM;
     } else {
       // If neither MAC checks out then return null Request which will be logged as invalid
@@ -456,187 +215,22 @@
       return null;
     }
 
+    Request request = null;
     try {
-      CipherUtil cipherUtil = CipherUtil.fromKey(cipherKey);
-      decrypted = cipherUtil.decode(message);
+      Cipher playerCipher = CipherUtil.getInstance().createDecryptor(cipherKey);
+      decrypted = playerCipher.doFinal(message);
     } catch (Exception ex) {
       log.warn(I18N.getText("Handshake.msg.failedLogin", ""));
       log.warn(I18N.getText("Handshake.msg.failedLoginDecode"), ex);
       return null;
     }
 
-    return extractRequestDetails(decrypted, playerRole);
-  }
-
-<<<<<<< HEAD
+    request = extractRequestDetails(decrypted, playerRole);
+
+    return request;
+  }
+
   private HandshakeMsg buildRequest(Request request, byte[] macSalt)
-=======
-  /**
-   * Client side of the handshake
-   *
-   * @param request the handshake request
-   * @param s the socket to send the request on
-   * @throws IOException if an I/O error occurs when creating the input stream, the socket is
-   *     closed, the socket is not connected, or the socket input has been shutdown using
-   * @return the response from the srever
-   */
-  public Response sendHandshake(Request request, Socket s)
-      throws IOException, IllegalBlockSizeException, InvalidKeyException, BadPaddingException,
-          NoSuchAlgorithmException, NoSuchPaddingException, InvalidKeySpecException {
-
-    // First send the username
-    DataOutputStream dos = new DataOutputStream(s.getOutputStream());
-    dos.writeInt(request.name.length());
-    dos.write(request.name.getBytes(StandardCharsets.UTF_8));
-
-    DataInputStream dis = new DataInputStream(s.getInputStream());
-
-    // Read the message from the server telling us what type of authentication it expects
-    int authTypeLen = dis.readInt();
-    String authType = new String(dis.readNBytes(authTypeLen));
-
-    if (USE_SHARED_PASSWORD.equals(authType)) {
-      return sendHandshakeSharedPassword(request, s);
-    } else {
-      return sendHandshakeAsymmetricPassword(request, s);
-    }
-  }
-
-  private Response sendHandshakeAsymmetricPassword(Request request, Socket socket)
-      throws IOException, NoSuchPaddingException, NoSuchAlgorithmException, InvalidKeyException,
-          IllegalBlockSizeException, BadPaddingException {
-    DataOutputStream dos = new DataOutputStream(socket.getOutputStream());
-    DataInputStream dis = new DataInputStream(socket.getInputStream());
-
-    try {
-      CipherUtil cipherUtil = new PublicPrivateKeyStore().getKeys().get();
-      Cipher decryptionCipher = cipherUtil.getDecryptionCipher();
-      // Send MD5 of the public key on this machine
-      String s = CipherUtil.publicKeyMD5(cipherUtil.getEncodedPublicKeyText()).toString();
-      dos.writeInt(s.length());
-      dos.write(s.getBytes(StandardCharsets.UTF_8));
-
-      int passwordLen = dis.readInt();
-      byte[] passwordBytes = dis.readNBytes(passwordLen);
-      String password = new String(decryptionCipher.doFinal(passwordBytes));
-      dos.writeInt(password.length());
-      dos.write(password.getBytes(StandardCharsets.UTF_8));
-      int status = dis.readInt();
-      if (status != Code.OK) {
-        Response response = new Response();
-        response.code = Code.ERROR;
-        response.message = I18N.getString("Handshake.msg.unableToConnectPublicKey");
-        return response;
-      } else {
-        // If we are here the handshake succeeded so wait for the server policy
-        HessianInput input = HessianUtils.createSafeHessianInput(socket.getInputStream());
-        Response response = (Response) input.readObject();
-        MapTool.getPlayer().setRole(response.role);
-        return response;
-      }
-    } catch (InterruptedException | ExecutionException e) {
-      throw new IOException(e);
-    }
-  }
-
-  private Response sendHandshakeSharedPassword(Request request, Socket socket)
-      throws IOException, NoSuchPaddingException, IllegalBlockSizeException,
-          NoSuchAlgorithmException, BadPaddingException, InvalidKeySpecException,
-          InvalidKeyException {
-    DataOutputStream dos = new DataOutputStream(socket.getOutputStream());
-    DataInputStream dis = new DataInputStream(socket.getInputStream());
-
-    // Read the salt we are expected to use for initial messages MAC
-    int macSaltLen = dis.readInt();
-    byte[] macSalt = dis.readNBytes(macSaltLen);
-
-    if (macSaltLen != macSalt.length) {
-      Response response = new Response();
-      response.code = Code.ERROR;
-      response.message = I18N.getString("Handshake.msg.wrongPassword");
-      return response;
-    }
-
-    // Read the salt we are expected to user for player password
-    int passwordSaltLen = dis.readInt();
-    byte[] passwordSalt = dis.readNBytes(passwordSaltLen);
-
-    if (passwordSaltLen != passwordSalt.length) {
-      Response response = new Response();
-      response.code = Code.ERROR;
-      response.message = I18N.getString("Handshake.msg.wrongPassword");
-      return response;
-    }
-
-    byte[] reqBytes = buildRequest(request, macSalt, passwordSalt);
-    dos.write(reqBytes);
-    dos.flush();
-
-    // wait for and read the challenge
-    int code = dis.readInt();
-
-    if (code == Code.OK) {
-      int saltLen = dis.readInt();
-      byte[] salt = dis.readNBytes(saltLen);
-      if (salt.length != saltLen) {
-        Response response = new Response();
-        response.code = Code.ERROR;
-        response.message = I18N.getString("Handshake.msg.wrongPassword");
-        return response;
-      }
-
-      int len = dis.readInt();
-      byte[] bytes = dis.readNBytes(len);
-      if (bytes.length != len) {
-        Response response = new Response();
-        response.code = Code.ERROR;
-        response.message = I18N.getString("Handshake.msg.wrongPassword");
-        return response;
-      }
-
-      byte[] mac = CipherUtil.readMac(dis);
-
-      CipherUtil cipherUtil = CipherUtil.fromSharedKey(request.password, passwordSalt);
-
-      if (!CipherUtil.validateMac(
-          mac, CipherUtil.encodeBase64(cipherUtil.getKey().secretKeySpec()))) {
-        Response response = new Response();
-        response.code = Code.ERROR;
-        response.message = I18N.getString("Handshake.msg.wrongPassword");
-        return response;
-      }
-
-      byte[] resp = cipherUtil.decode(bytes);
-      HandshakeChallenge handshakeChallenge = new HandshakeChallenge(new String(resp));
-      byte[] responseSalt = CipherUtil.createSalt();
-      byte[] response =
-          cipherUtil.encode(
-              handshakeChallenge.getExpectedResponse().getBytes(StandardCharsets.UTF_8));
-      dos.writeInt(responseSalt.length);
-      dos.write(responseSalt);
-      dos.writeInt(response.length);
-      dos.write(response);
-      dos.write(
-          CipherUtil.generateMacAndSalt(
-              CipherUtil.encodeBase64(cipherUtil.getKey().secretKeySpec())));
-    } else {
-      Response response = new Response();
-      response.code = code;
-      int len = dis.readInt();
-      byte[] msg = dis.readNBytes(len);
-      response.message = new String(msg);
-      return response;
-    }
-
-    // If we are here the handshake succeeded so wait for the server policy
-    HessianInput input = HessianUtils.createSafeHessianInput(socket.getInputStream());
-    Response response = (Response) input.readObject();
-    MapTool.getPlayer().setRole(response.role);
-    return response;
-  }
-
-  private static byte[] buildRequest(Request request, byte[] macSalt, byte[] passwordSalt)
->>>>>>> be6c5daf
       throws NoSuchPaddingException, NoSuchAlgorithmException, InvalidKeyException,
           BadPaddingException, IllegalBlockSizeException, InvalidKeySpecException, IOException {
     StringBuilder sb = new StringBuilder();
@@ -647,13 +241,12 @@
     sb.append(request.version);
     sb.append("\n");
 
-    CipherUtil cipherUtil = CipherUtil.fromSharedKey(request.password, passwordSalt);
-
-    byte[] cipherBytes = cipherUtil.encode(sb.toString().getBytes(StandardCharsets.UTF_8));
-
-    byte[] mac =
-        CipherUtil.generateMacWithSalt(
-            CipherUtil.encodeBase64(cipherUtil.getKey().secretKeySpec()), macSalt);
+    byte[] salt = CipherUtil.getInstance().createSalt();
+    Cipher cipher = CipherUtil.getInstance().createEncryptor(request.password, salt);
+
+    byte[] cipherBytes = cipher.doFinal(sb.toString().getBytes(StandardCharsets.UTF_8));
+
+    byte[] mac = CipherUtil.getInstance().generateMacWithSalt(request.password, macSalt);
 
     var req =
         HandshakeRequestMsg.newBuilder()
@@ -662,18 +255,8 @@
             .setMac(ByteString.copyFrom(mac))
             .build();
 
-<<<<<<< HEAD
     return HandshakeMsg.newBuilder().setHandshakeRequestMsg(req).build();
   }
-=======
-    DataOutputStream dataOutputStream = new DataOutputStream(byteArrayOutputStream);
-    dataOutputStream.writeInt(passwordSalt.length);
-    dataOutputStream.write(passwordSalt);
-    dataOutputStream.writeInt(cipherBytes.length);
-    dataOutputStream.write(cipherBytes);
-    dataOutputStream.write(mac);
-    dataOutputStream.flush();
->>>>>>> be6c5daf
 
   private void sendErrorResponseAndNotify() {
     var responseMsg =
