/*
 * This software Copyright by the RPTools.net development team, and
 * licensed under the Affero GPL Version 3 or, at your option, any later
 * version.
 *
 * MapTool Source Code is distributed in the hope that it will be
 * useful, but WITHOUT ANY WARRANTY; without even the implied warranty
 * of MERCHANTABILITY or FITNESS FOR A PARTICULAR PURPOSE.
 *
 * You should have received a copy of the GNU Affero General Public
 * License * along with this source Code.  If not, please visit
 * <http://www.gnu.org/licenses/> and specifically the Affero license
 * text at <http://www.gnu.org/licenses/agpl.html>.
 */
package net.rptools.maptool.server;

import java.util.concurrent.ExecutionException;
import net.rptools.clientserver.simple.MessageHandler;
import net.rptools.clientserver.simple.client.ClientConnection;
import net.rptools.maptool.model.player.Player;

public interface Handshake extends MessageHandler {

  /**
   * Returns if the handshake has been successful or not.
   *
   * @return {@code true} if the handshake has been successful, {code false} if it has failed or is
   *     still in progress.
   */
  boolean isSuccessful();

  /**
   * Returns the message for the error -- if any -- that occurred during the handshake.
   *
   * @return the message for the error that occurred during handshake.
   */
  String getErrorMessage();

  /**
   * Returns the connection for this {@code ServerHandshake}.
   *
   * @return the connection for this {@code ServerHandshake}.
   */
  ClientConnection getConnection();

<<<<<<< HEAD
    // wait for and read the challenge
    int code = dis.readInt();

    if (code == Code.OK) {
      int saltLen = dis.readInt();
      byte[] salt = dis.readNBytes(saltLen);
      if (salt.length != saltLen) {
        Response response = new Response();
        response.code = Code.ERROR;
        response.message = I18N.getString("Handshake.msg.wrongPassword");
        return response;
      }

      int len = dis.readInt();
      byte[] bytes = dis.readNBytes(len);
      if (bytes.length != len) {
        Response response = new Response();
        response.code = Code.ERROR;
        response.message = I18N.getString("Handshake.msg.wrongPassword");
        return response;
      }

      byte[] mac = CipherUtil.getInstance().readMac(dis);
      if (!CipherUtil.getInstance().validateMac(mac, request.password)) {
        Response response = new Response();
        response.code = Code.ERROR;
        response.message = I18N.getString("Handshake.msg.wrongPassword");
        return response;
      }

      SecretKeySpec key = CipherUtil.getInstance().createSecretKeySpec(request.password, salt);
      byte[] resp = decode(bytes, key);
      HandshakeChallenge handshakeChallenge = new HandshakeChallenge(new String(resp));
      byte[] responseSalt = CipherUtil.getInstance().createSalt();
      SecretKeySpec responseKey =
          CipherUtil.getInstance().createSecretKeySpec(request.password, responseSalt);
      byte[] response = encode(handshakeChallenge.getExpectedResponse().getBytes(), responseKey);
      dos.writeInt(responseSalt.length);
      dos.write(responseSalt);
      dos.writeInt(response.length);
      dos.write(response);
      dos.write(CipherUtil.getInstance().generateMacAndSalt(request.password));
    } else {
      Response response = new Response();
      response.code = code;
      int len = dis.readInt();
      byte[] msg = dis.readNBytes(len);
      response.message = new String(msg);
      return response;
    }

    // If we are here the handshake succeeded so wait for the server policy
    HessianInput input = HessianUtils.createSafeHessianInput(s.getInputStream());
    Response response = (Response) input.readObject();
    if (response.role != null) MapTool.getPlayer().setRole(response.role);
    else MapTool.getPlayer().setRole(Role.PLAYER);

    return response;
  }

  private static byte[] buildRequest(Request request, byte[] macSalt)
      throws NoSuchPaddingException, NoSuchAlgorithmException, InvalidKeyException,
          BadPaddingException, IllegalBlockSizeException, InvalidKeySpecException, IOException {
    StringBuilder sb = new StringBuilder();
    sb.append(USERNAME_FIELD);
    sb.append(request.name);
    sb.append("\n");
    sb.append(VERSION_FIELD);
    sb.append(request.version);
    sb.append("\n");

    byte[] salt = CipherUtil.getInstance().createSalt();
    Cipher cipher = CipherUtil.getInstance().createEncryptor(request.password, salt);

    byte[] cipherBytes = cipher.doFinal(sb.toString().getBytes(StandardCharsets.UTF_8));

    byte[] mac = CipherUtil.getInstance().generateMacWithSalt(request.password, macSalt);

    ByteArrayOutputStream byteArrayOutputStream = new ByteArrayOutputStream();

    DataOutputStream dataOutputStream = new DataOutputStream(byteArrayOutputStream);
    dataOutputStream.writeInt(salt.length);
    dataOutputStream.write(salt);
    dataOutputStream.writeInt(cipherBytes.length);
    dataOutputStream.write(cipherBytes);
    dataOutputStream.write(mac);
    dataOutputStream.flush();

    return byteArrayOutputStream.toByteArray();
  }

  public static class Request {
    public String name;
    public String role;
    public String password;
    public String version;

    public Request() {
      // for serialization
    }

    public Request(String name, String password, Player.Role role, String version) {
      this.name = name;
      this.password = password;
      this.role = role.name();
      this.version = version;
    }
  }

  public static class Response {
    public int code;
    public String message;
    public ServerPolicy policy;
    public Role role;
  }

  private static class HandshakeChallenge {
    private final String challenge;
    private final String expectedResponse;

    HandshakeChallenge() {
      StringBuilder challengeSb = new StringBuilder();
      StringBuilder expectedSb = new StringBuilder();
      PasswordGenerator passwordGenerator = new PasswordGenerator();
      for (int i = 0; i < 20; i++) {
        String pass = passwordGenerator.getPassword();
        challengeSb.append(pass).append("\n");
        if (i % 2 == 0) {
          expectedSb.append(pass).append("\n");
        }
      }
=======
  /**
   * Returns the exception -- if any -- that occurred during processing of the handshake.
   *
   * @return the exception that occurred during the processing of the handshake.
   */
  Exception getException();
>>>>>>> 18a57172

  /**
   * Returns the player associated with the handshake.
   *
   * @return the player associated with the handshake.
   */
  Player getPlayer();

  /**
   * Adds an observer to the handshake process.
   *
   * @param observer the observer of the handshake process.
   */
  void addObserver(HandshakeObserver observer);

  /**
   * Removes an observer from the handshake process.
   *
   * @param observer the observer of the handshake process.
   */
  void removeObserver(HandshakeObserver observer);

  /**
   * Starts the handshake process.
   *
   * @throws ExecutionException when there is an exception in the background task.
   * @throws InterruptedException when the background task is interrupted.
   */
  void startHandshake() throws ExecutionException, InterruptedException;
}<|MERGE_RESOLUTION|>--- conflicted
+++ resolved
@@ -43,146 +43,12 @@
    */
   ClientConnection getConnection();
 
-<<<<<<< HEAD
-    // wait for and read the challenge
-    int code = dis.readInt();
-
-    if (code == Code.OK) {
-      int saltLen = dis.readInt();
-      byte[] salt = dis.readNBytes(saltLen);
-      if (salt.length != saltLen) {
-        Response response = new Response();
-        response.code = Code.ERROR;
-        response.message = I18N.getString("Handshake.msg.wrongPassword");
-        return response;
-      }
-
-      int len = dis.readInt();
-      byte[] bytes = dis.readNBytes(len);
-      if (bytes.length != len) {
-        Response response = new Response();
-        response.code = Code.ERROR;
-        response.message = I18N.getString("Handshake.msg.wrongPassword");
-        return response;
-      }
-
-      byte[] mac = CipherUtil.getInstance().readMac(dis);
-      if (!CipherUtil.getInstance().validateMac(mac, request.password)) {
-        Response response = new Response();
-        response.code = Code.ERROR;
-        response.message = I18N.getString("Handshake.msg.wrongPassword");
-        return response;
-      }
-
-      SecretKeySpec key = CipherUtil.getInstance().createSecretKeySpec(request.password, salt);
-      byte[] resp = decode(bytes, key);
-      HandshakeChallenge handshakeChallenge = new HandshakeChallenge(new String(resp));
-      byte[] responseSalt = CipherUtil.getInstance().createSalt();
-      SecretKeySpec responseKey =
-          CipherUtil.getInstance().createSecretKeySpec(request.password, responseSalt);
-      byte[] response = encode(handshakeChallenge.getExpectedResponse().getBytes(), responseKey);
-      dos.writeInt(responseSalt.length);
-      dos.write(responseSalt);
-      dos.writeInt(response.length);
-      dos.write(response);
-      dos.write(CipherUtil.getInstance().generateMacAndSalt(request.password));
-    } else {
-      Response response = new Response();
-      response.code = code;
-      int len = dis.readInt();
-      byte[] msg = dis.readNBytes(len);
-      response.message = new String(msg);
-      return response;
-    }
-
-    // If we are here the handshake succeeded so wait for the server policy
-    HessianInput input = HessianUtils.createSafeHessianInput(s.getInputStream());
-    Response response = (Response) input.readObject();
-    if (response.role != null) MapTool.getPlayer().setRole(response.role);
-    else MapTool.getPlayer().setRole(Role.PLAYER);
-
-    return response;
-  }
-
-  private static byte[] buildRequest(Request request, byte[] macSalt)
-      throws NoSuchPaddingException, NoSuchAlgorithmException, InvalidKeyException,
-          BadPaddingException, IllegalBlockSizeException, InvalidKeySpecException, IOException {
-    StringBuilder sb = new StringBuilder();
-    sb.append(USERNAME_FIELD);
-    sb.append(request.name);
-    sb.append("\n");
-    sb.append(VERSION_FIELD);
-    sb.append(request.version);
-    sb.append("\n");
-
-    byte[] salt = CipherUtil.getInstance().createSalt();
-    Cipher cipher = CipherUtil.getInstance().createEncryptor(request.password, salt);
-
-    byte[] cipherBytes = cipher.doFinal(sb.toString().getBytes(StandardCharsets.UTF_8));
-
-    byte[] mac = CipherUtil.getInstance().generateMacWithSalt(request.password, macSalt);
-
-    ByteArrayOutputStream byteArrayOutputStream = new ByteArrayOutputStream();
-
-    DataOutputStream dataOutputStream = new DataOutputStream(byteArrayOutputStream);
-    dataOutputStream.writeInt(salt.length);
-    dataOutputStream.write(salt);
-    dataOutputStream.writeInt(cipherBytes.length);
-    dataOutputStream.write(cipherBytes);
-    dataOutputStream.write(mac);
-    dataOutputStream.flush();
-
-    return byteArrayOutputStream.toByteArray();
-  }
-
-  public static class Request {
-    public String name;
-    public String role;
-    public String password;
-    public String version;
-
-    public Request() {
-      // for serialization
-    }
-
-    public Request(String name, String password, Player.Role role, String version) {
-      this.name = name;
-      this.password = password;
-      this.role = role.name();
-      this.version = version;
-    }
-  }
-
-  public static class Response {
-    public int code;
-    public String message;
-    public ServerPolicy policy;
-    public Role role;
-  }
-
-  private static class HandshakeChallenge {
-    private final String challenge;
-    private final String expectedResponse;
-
-    HandshakeChallenge() {
-      StringBuilder challengeSb = new StringBuilder();
-      StringBuilder expectedSb = new StringBuilder();
-      PasswordGenerator passwordGenerator = new PasswordGenerator();
-      for (int i = 0; i < 20; i++) {
-        String pass = passwordGenerator.getPassword();
-        challengeSb.append(pass).append("\n");
-        if (i % 2 == 0) {
-          expectedSb.append(pass).append("\n");
-        }
-      }
-=======
   /**
    * Returns the exception -- if any -- that occurred during processing of the handshake.
    *
    * @return the exception that occurred during the processing of the handshake.
    */
   Exception getException();
->>>>>>> 18a57172
 
   /**
    * Returns the player associated with the handshake.
