--- conflicted
+++ resolved
@@ -993,7 +993,6 @@
     new MapToolEventBus().getMainEventBus().post(new WallTopologyChanged(this));
   }
 
-<<<<<<< HEAD
   public void updateWall(Wall wall) {
     var existingWall = this.walls.getWall(wall.from(), wall.to());
 
@@ -1001,7 +1000,6 @@
         existing -> {
           existing.copyDataFrom(wall);
 
-          this.nodedTopology = null;
           new MapToolEventBus().getMainEventBus().post(new WallTopologyChanged(this));
         },
         () -> {
@@ -1009,23 +1007,6 @@
         });
   }
 
-  /**
-   * Packages legacy topology, including token topology, together with wall topology, adding nodes
-   * at any intersection points.
-   *
-   * @return
-   */
-  public NodedTopology prepareNodedTopologies() {
-    if (nodedTopology == null) {
-      var legacyMasks = getMasks(EnumSet.allOf(TopologyType.class), null);
-      nodedTopology = NodedTopology.prepare(walls, legacyMasks);
-    }
-
-    return nodedTopology;
-  }
-
-=======
->>>>>>> 5303c29f
   public Area getMaskTopology(TopologyType topologyType) {
     return switch (topologyType) {
       case WALL_VBL -> topology;
