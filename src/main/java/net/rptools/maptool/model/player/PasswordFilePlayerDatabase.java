--- conflicted
+++ resolved
@@ -467,7 +467,6 @@
     putUncommittedPlayerHashPassword(
         pd.name(), pd.role(), password, Set.of(), pd.blockedReason, persisted);
   }
-<<<<<<< HEAD
 
   @Override
   public boolean isPersisted(String name) {
@@ -499,39 +498,6 @@
   }
 
   @Override
-=======
-
-  @Override
-  public boolean isPersisted(String name) {
-    return playerDetails.containsKey(name);
-  }
-
-  @Override
-  public void deletePlayer(String name) {
-    if (playerDetails.containsKey(name)) {
-      playerDetails
-          .get(name)
-          .publicKeyDetails()
-          .forEach(pk -> removedPubKeyFiles.add(pk.filename()));
-      playerDetails.remove(name);
-      propertyChangeSupport.firePropertyChange(
-          PlayerDBPropertyChange.PROPERTY_CHANGE_PLAYER_REMOVED, name, null);
-    }
-  }
-
-  @Override
-  public void blockPlayer(String name, String reason) {
-    var pd = getPlayerDetails(name);
-    if (pd.blockedReason().equals(reason)) {
-      return; // Noting to do here
-    }
-    boolean persisted = isPersisted(name);
-    putUncommittedPlayer(
-        pd.name(), pd.role(), pd.password(), pd.publicKeyDetails(), reason, persisted);
-  }
-
-  @Override
->>>>>>> fe128132
   public void unblockPlayer(String name) {
     var pd = getPlayerDetails(name);
     if (pd.blockedReason() == null || pd.blockedReason().isEmpty()) {
@@ -596,13 +562,8 @@
       removeOldPublicKeys();
       savedDetails.clear();
       savedDetails.putAll(playerDetails);
-<<<<<<< HEAD
-      dirty.set(true);
-    }
-=======
     }
     dirty.set(true);
->>>>>>> fe128132
     writePasswordFile();
   }
 
@@ -834,7 +795,6 @@
           PlayerDBPropertyChange.PROPERTY_CHANGE_PLAYER_ADDED, null, name);
     }
     return pd;
-<<<<<<< HEAD
   }
 
   /**
@@ -878,51 +838,6 @@
   }
 
   /**
-=======
-  }
-
-  /**
-   * Adds a player to the database with the specified password or public keys. If the password is
-   * not null it will be hashed. The {@link #commitChanges} method * must be called to commit these
-   * changes to persistent storage.
-   *
-   * @param name The name of the player to add.
-   * @param role The role of the player to add.
-   * @param password The password for the player.
-   * @param publicKeyDetails The public keys
-   * @param blockedReason The reason player was blocked, null or empty string if not diabled.
-   * @param persisted should the player entry be persisted or not.
-   * @return the newly added {@link PlayerDetails}
-   * @throws PasswordDatabaseException if there is a problem added the player
-   * @throws NoSuchAlgorithmException If there is an error hashing the password.
-   * @throws InvalidKeySpecException If there is an error hashing the password.
-   * @throws NoSuchPaddingException If there is an error hashing the password.
-   * @throws InvalidKeyException If there is an error hashing the password.
-   * @throws IllegalStateException If there is an error hashing the password.
-   */
-  private PlayerDetails putUncommittedPlayerHashPassword(
-      String name,
-      Role role,
-      String password,
-      Set<PublicKeyDetails> publicKeyDetails,
-      String blockedReason,
-      boolean persisted)
-      throws NoSuchAlgorithmException, InvalidKeySpecException, PasswordDatabaseException,
-          NoSuchPaddingException, InvalidKeyException {
-
-    return putUncommittedPlayer(
-        name,
-        role,
-        password != null & !password.isEmpty()
-            ? CipherUtil.fromSharedKeyNewSalt(password).getKey()
-            : null,
-        publicKeyDetails,
-        blockedReason,
-        persisted);
-  }
-
-  /**
->>>>>>> fe128132
    * Creates the public key details from the specified string.
    *
    * @param publicKeyStrings the string containing encoded public keys.
