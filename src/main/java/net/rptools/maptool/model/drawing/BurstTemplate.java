/*
 * This software Copyright by the RPTools.net development team, and
 * licensed under the Affero GPL Version 3 or, at your option, any later
 * version.
 *
 * MapTool Source Code is distributed in the hope that it will be
 * useful, but WITHOUT ANY WARRANTY; without even the implied warranty
 * of MERCHANTABILITY or FITNESS FOR A PARTICULAR PURPOSE.
 *
 * You should have received a copy of the GNU Affero General Public
 * License * along with this source Code.  If not, please visit
 * <http://www.gnu.org/licenses/> and specifically the Affero license
 * text at <http://www.gnu.org/licenses/agpl.html>.
 */
package net.rptools.maptool.model.drawing;

import com.google.protobuf.StringValue;
import java.awt.AlphaComposite;
import java.awt.Composite;
import java.awt.Graphics2D;
import java.awt.Rectangle;
import java.awt.Shape;
import java.awt.geom.Area;
import net.rptools.maptool.client.MapTool;
import net.rptools.maptool.model.GUID;
import net.rptools.maptool.model.ZonePoint;
<<<<<<< HEAD
import org.locationtech.jts.awt.ShapeReader;
=======
import net.rptools.maptool.server.proto.drawing.BurstTemplateDto;
import net.rptools.maptool.server.proto.drawing.DrawableDto;
>>>>>>> cea4ee0d

/**
 * Create and paint a donut burst
 *
 * @author Jay
 */
public class BurstTemplate extends RadiusTemplate {
  /*---------------------------------------------------------------------------------------------
   * Instance Variables
   *-------------------------------------------------------------------------------------------*/

  /** Renderer for the blast. The {@link Shape} is just a rectangle. */
  private final ShapeDrawable renderer = new ShapeDrawable(new Rectangle());

  /** Renderer for the blast. The {@link Shape} is just a rectangle. */
  private final ShapeDrawable vertexRenderer = new ShapeDrawable(new Rectangle());

  public BurstTemplate() {}

  public BurstTemplate(GUID id) {
    super(id);
  }

  /*---------------------------------------------------------------------------------------------
   * Instance Methods
   *-------------------------------------------------------------------------------------------*/

  /**
   * This methods adjusts the rectangle in the renderer to match the new radius, vertex, or
   * direction. Due to the fact that it is impossible to draw to the cardinal directions evenly when
   * the radius is an even number and still stay in the squares, that case isn't allowed.
   */
  private void adjustShape() {
    if (getZoneId() == null) return;
    int gridSize = MapTool.getCampaign().getZone(getZoneId()).getGrid().getSize();
    Rectangle r = (Rectangle) vertexRenderer.getShape();
    r.setBounds(getVertex().x, getVertex().y, gridSize, gridSize);
    r = (Rectangle) renderer.getShape();
    r.setBounds(getVertex().x, getVertex().y, gridSize, gridSize);
    r.x -= getRadius() * gridSize;
    r.y -= getRadius() * gridSize;
    r.width = r.height = (getRadius() * 2 + 1) * gridSize;
  }

  /*---------------------------------------------------------------------------------------------
   * Overridden *Template Methods
   *-------------------------------------------------------------------------------------------*/

  /** @see net.rptools.maptool.model.drawing.AbstractTemplate#setRadius(int) */
  @Override
  public void setRadius(int squares) {
    super.setRadius(squares);
    adjustShape();
  }

  /**
   * @see
   *     net.rptools.maptool.model.drawing.AbstractTemplate#setVertex(net.rptools.maptool.model.ZonePoint)
   */
  @Override
  public void setVertex(ZonePoint vertex) {
    super.setVertex(vertex);
    adjustShape();
  }

  /** @see net.rptools.maptool.model.drawing.AbstractTemplate#getDistance(int, int) */
  @Override
  public int getDistance(int x, int y) {
    return Math.max(x, y);
  }

  @Override
  public Rectangle getBounds() {
    Rectangle r = new Rectangle(renderer.getShape().getBounds());
    // We don't know pen width, so add some padding to account for it
    r.x -= 5;
    r.y -= 5;
    r.width += 10;
    r.height += 10;

    return r;
  }

  /*---------------------------------------------------------------------------------------------
   * Overridden AbstractDrawing Methods
   *-------------------------------------------------------------------------------------------*/

  /** @see net.rptools.maptool.model.drawing.AbstractDrawing#draw(java.awt.Graphics2D) */
  @Override
  protected void draw(Graphics2D g) {
    renderer.draw(g);
    vertexRenderer.draw(g);
  }

  /** @see net.rptools.maptool.model.drawing.AbstractDrawing#drawBackground(java.awt.Graphics2D) */
  @Override
  protected void drawBackground(Graphics2D g) {
    Composite old = g.getComposite();
    if (old != AlphaComposite.Clear)
      g.setComposite(AlphaComposite.getInstance(AlphaComposite.SRC_OVER, DEFAULT_BG_ALPHA));
    renderer.drawBackground(g);
    g.setComposite(old);
  }

  @Override
  public Area getArea() {
    return renderer.getArea();
  }

<<<<<<< HEAD
  public ShapeDrawable getVertexRenderer() { return vertexRenderer; }
=======
  @Override
  public DrawableDto toDto() {
    var dto = BurstTemplateDto.newBuilder();
    dto.setId(getId().toString())
        .setLayer(getLayer().name())
        .setZoneId(getZoneId().toString())
        .setRadius(getRadius())
        .setVertex(getVertex().toDto());

    if (getName() != null) dto.setName(StringValue.of(getName()));

    return DrawableDto.newBuilder().setBurstTemplate(dto).build();
  }
>>>>>>> cea4ee0d
}<|MERGE_RESOLUTION|>--- conflicted
+++ resolved
@@ -24,12 +24,9 @@
 import net.rptools.maptool.client.MapTool;
 import net.rptools.maptool.model.GUID;
 import net.rptools.maptool.model.ZonePoint;
-<<<<<<< HEAD
 import org.locationtech.jts.awt.ShapeReader;
-=======
 import net.rptools.maptool.server.proto.drawing.BurstTemplateDto;
 import net.rptools.maptool.server.proto.drawing.DrawableDto;
->>>>>>> cea4ee0d
 
 /**
  * Create and paint a donut burst
@@ -139,9 +136,8 @@
     return renderer.getArea();
   }
 
-<<<<<<< HEAD
   public ShapeDrawable getVertexRenderer() { return vertexRenderer; }
-=======
+
   @Override
   public DrawableDto toDto() {
     var dto = BurstTemplateDto.newBuilder();
@@ -155,5 +151,4 @@
 
     return DrawableDto.newBuilder().setBurstTemplate(dto).build();
   }
->>>>>>> cea4ee0d
 }