--- conflicted
+++ resolved
@@ -178,11 +178,8 @@
     setSightType,
     flipX,
     flipY,
-<<<<<<< HEAD
-    flipIso
-=======
+    flipIso,
     setSpeechName
->>>>>>> 5633116a
   }
 
   public static final Comparator<Token> NAME_COMPARATOR =
