--- conflicted
+++ resolved
@@ -172,14 +172,10 @@
    * @param dto The Drop In Libraries Data Transfer Object.
    * @param mtsDto The MTScript Properties Data Transfer Object.
    * @param eventsDto The MTScript Events Data Transfer Object.
-<<<<<<< HEAD
    * @param slashCommandsDto The Slash Commands Data Transfer Object.
    * @param pathAssetMap mapping of paths in the library to {@link MD5Key}s and {@link Type}s.
-=======
-   * @param pathAssetMap mapping of paths in the library to {@link MD5Key}s and {@link Asset.Type}s.
    * @param backingDirectory The directory that the library is in for development mode, or null if
    *     the add-on is not in development mode.
->>>>>>> 58f657a8
    */
   private AddOnLibrary(
       MD5Key libraryAssetKey,
@@ -187,13 +183,9 @@
       MTScriptPropertiesDto mtsDto,
       AddOnLibraryEventsDto eventsDto,
       AddOnStatSheetsDto statSheetsDto,
-<<<<<<< HEAD
       AddonSlashCommandsDto slashCommandsDto,
-      Map<String, Pair<MD5Key, Type>> pathAssetMap) {
-=======
-      Map<String, Pair<MD5Key, Asset.Type>> pathAssetMap,
+      Map<String, Pair<MD5Key, Type>> pathAssetMap,
       Path backingDirectory) {
->>>>>>> 58f657a8
     Objects.requireNonNull(dto, I18N.getText("library.error.invalidDefinition"));
     name = Objects.requireNonNull(dto.getName(), I18N.getText("library.error.emptyName"));
     version =
@@ -276,7 +268,8 @@
 
     jsContextName = JS_CONTEXT_PREFIX + namespace;
 
-<<<<<<< HEAD
+    this.backingDirectory = backingDirectory;
+
     libraryInfo =
         new LibraryInfo(
             name,
@@ -290,7 +283,8 @@
             shortDescription,
             allowsUriAccess,
             readMeFile.isEmpty() ? null : readMeFile,
-            licenseFile.isEmpty() ? null : licenseFile);
+            licenseFile.isEmpty() ? null : licenseFile,
+                backingDirectory);
 
     for (var s : slashCommandsDto.getSlashCommandsList()) {
       slashCommands.put(
@@ -303,9 +297,6 @@
               namespace,
               name));
     }
-=======
-    this.backingDirectory = backingDirectory;
->>>>>>> 58f657a8
   }
 
   /**
@@ -328,11 +319,7 @@
       AddonSlashCommandsDto slashCommandsDto,
       Map<String, Pair<MD5Key, Type>> pathAssetMap) {
 
-<<<<<<< HEAD
-    return new AddOnLibrary(
-        libraryAssetKey, dto, mtsDto, eventsDto, statSheetsDto, slashCommandsDto, pathAssetMap);
-=======
-    return fromDto(libraryAssetKey, dto, mtsDto, eventsDto, statSheetsDto, pathAssetMap, null);
+    return new AddOnLibrary(libraryAssetKey, dto, mtsDto, eventsDto, statSheetsDto, slashCommandsDto, pathAssetMap, null);
   }
 
   /**
@@ -342,6 +329,7 @@
    * @param dto The Drop In Libraries Data Transfer Object.
    * @param mtsDto The MTScript Properties Data Transfer Object.
    * @param eventsDto The Events Data Transfer Object.
+   * @param slashCommandsDto The Slash Commands Data Transfer Object.
    * @param pathAssetMap mapping of paths in the library to {@link MD5Key}s and {@link Asset.Type}s.
    * @param backingDirectory The directory that the library is in for development mode, or null if
    *     the add-on is not in development mode.
@@ -353,11 +341,11 @@
       MTScriptPropertiesDto mtsDto,
       AddOnLibraryEventsDto eventsDto,
       AddOnStatSheetsDto statSheetsDto,
+      AddonSlashCommandsDto slashCommandsDto,
       Map<String, Pair<MD5Key, Asset.Type>> pathAssetMap,
       Path backingDirectory) {
     return new AddOnLibrary(
-        libraryAssetKey, dto, mtsDto, eventsDto, statSheetsDto, pathAssetMap, backingDirectory);
->>>>>>> 58f657a8
+        libraryAssetKey, dto, mtsDto, eventsDto, statSheetsDto, slashCommandsDto, pathAssetMap, backingDirectory);
   }
 
   @Override
@@ -382,25 +370,7 @@
    */
   @Override
   public CompletableFuture<LibraryInfo> getLibraryInfo() {
-<<<<<<< HEAD
     return CompletableFuture.completedFuture(libraryInfo);
-=======
-    return CompletableFuture.completedFuture(
-        new LibraryInfo(
-            name,
-            namespace,
-            version,
-            website,
-            gitUrl,
-            authors,
-            license,
-            description,
-            shortDescription,
-            allowsUriAccess,
-            readMeFile.isEmpty() ? null : readMeFile,
-            licenseFile.isEmpty() ? null : licenseFile,
-            backingDirectory));
->>>>>>> 58f657a8
   }
 
   /**
