/*
 * This software Copyright by the RPTools.net development team, and
 * licensed under the Affero GPL Version 3 or, at your option, any later
 * version.
 *
 * MapTool Source Code is distributed in the hope that it will be
 * useful, but WITHOUT ANY WARRANTY; without even the implied warranty
 * of MERCHANTABILITY or FITNESS FOR A PARTICULAR PURPOSE.
 *
 * You should have received a copy of the GNU Affero General Public
 * License * along with this source Code.  If not, please visit
 * <http://www.gnu.org/licenses/> and specifically the Affero license
 * text at <http://www.gnu.org/licenses/agpl.html>.
 */
package net.rptools.maptool.model.library;

import java.net.URL;
import java.nio.file.Path;
import java.util.ArrayList;
import java.util.HashSet;
import java.util.List;
import java.util.Optional;
import java.util.Set;
import java.util.concurrent.CompletableFuture;
import java.util.concurrent.ExecutionException;
import java.util.stream.Collectors;
import net.rptools.maptool.client.MapTool;
import net.rptools.maptool.client.MapToolMacroContext;
import net.rptools.maptool.events.MapToolEventBus;
import net.rptools.maptool.model.library.addon.AddOnLibrary;
import net.rptools.maptool.model.library.addon.AddOnLibraryData;
import net.rptools.maptool.model.library.addon.AddOnLibraryManager;
import net.rptools.maptool.model.library.addon.AddOnSlashCommandManager;
import net.rptools.maptool.model.library.addon.TransferableAddOnLibrary;
import net.rptools.maptool.model.library.builtin.BuiltInLibraryManager;
import net.rptools.maptool.model.library.proto.AddOnLibraryListDto;
import net.rptools.maptool.model.library.token.LibraryTokenManager;
import org.apache.logging.log4j.LogManager;
import org.apache.logging.log4j.Logger;

/** Class to manage the framework libraries. */
public class LibraryManager {

  /** Class for logging messages. */
  private static final Logger log = LogManager.getLogger(LibraryManager.class);

  /** The reserved library name prefixes. */
  private static final Set<String> RESERVED_PREFIXES =
      Set.of(
          "rptools.",
          "maptool.",
          "maptools.",
          "tokentool.",
          "net.rptools.",
          "internal.",
          "_",
          "builtin.",
          "standard.",
          ".");

  /** The reserved library names. */
  private static final Set<String> RESERVED_NAMES =
      Set.of("rptools", "maptool", "maptools", "internal", "builtin", "standard");

  /** Built in libraries */
  private static final BuiltInLibraryManager builtInLibraryManager = new BuiltInLibraryManager();

  /** Drop in libraries */
  private static final AddOnLibraryManager addOnLibraryManager = new AddOnLibraryManager();

  /** Library Tokens. */
  private static final LibraryTokenManager libraryTokenManager = new LibraryTokenManager();

  /** Listener for dealing with add-on slash commands. */
  private static final AddOnSlashCommandManager addOnSlashCommandManager =
      new AddOnSlashCommandManager();

  public static void init() {
    libraryTokenManager.init();
<<<<<<< HEAD
    builtInLibraryManager.loadBuiltIns();
    new MapToolEventBus().getMainEventBus().register(addOnSlashCommandManager);
=======
    addOnLibraryManager.init();
  }

  /**
   * Returns the list of external add-on libraries.
   *
   * @return the list of external add-on libraries.
   */
  public List<LibraryInfo> getExternalAddOnLibraries() {
    return addOnLibraryManager.getExternalAddOnLibraries();
  }

  /**
   * Returns if external add-on libraries are enabled.
   *
   * @return if external add-on libraries are enabled.
   */
  public boolean externalLibrariesEnabled() {
    return addOnLibraryManager.externalLibrariesEnabled();
  }

  /**
   * Sets if external add-on libraries are enabled.
   *
   * @param enabled if external add-on libraries are enabled.
   */
  public void setExternalLibrariesEnabled(boolean enabled) {
    addOnLibraryManager.setExternalLibrariesEnabled(enabled);
  }

  /**
   * Returns the path to the external add-on libraries.
   *
   * @return the path to the external add-on libraries.
   */
  public Path getEternalLibraryPath() {
    return addOnLibraryManager.getExternalLibraryPath();
  }

  /**
   * Sets the path to the external add-on libraries.
   *
   * @param path the path to the external add-on libraries.
   */
  public void setExternalLibraryPath(Path path) {
    addOnLibraryManager.setExternalLibraryPath(path);
>>>>>>> 58f657a8
  }

  /**
   * Checks to see if this library name used a reserved prefix.
   *
   * @param name the name of the library
   * @return {@code true} if the name starts with a reserved prefix.
   */
  public boolean usesReservedPrefix(String name) {
    String lowerName = name.toLowerCase();
    return RESERVED_PREFIXES.stream().anyMatch(lowerName::startsWith);
  }

  /**
   * Checks to see if this library name is reserved.
   *
   * @param name the name of the library
   * @return {@code true} if the name is reserved.
   */
  public boolean usesReservedName(String name) {
    String lowerName = name.toLowerCase();
    return RESERVED_NAMES.stream().anyMatch(lowerName::equals);
  }

  /**
   * Returns the reserved prefix this library name starts with.
   *
   * @param name the name of the library.
   * @return the reserved prefix this library starts with or {@code null} if it does not start with
   *     a reserved prefix.
   */
  public String getReservedPrefix(String name) {
    String lowerName = name.toLowerCase();
    return RESERVED_PREFIXES.stream().filter(lowerName::startsWith).findFirst().orElse("");
  }

  /**
   * Returns the {@link Library} for the specified path (e.g. lib://macro/mymacro).
   *
   * @param path the path for the library (can be full path or just part of path).
   * @return the library.
   */
  public CompletableFuture<Optional<Library>> getLibrary(URL path) {
    if (builtInLibraryManager.handles(path) && builtInLibraryManager.getLibrary(path) != null) {
      return CompletableFuture.completedFuture(
          Optional.ofNullable(builtInLibraryManager.getLibrary(path)));
    } else if (addOnLibraryManager.handles(path)) {
      return CompletableFuture.completedFuture(
          Optional.ofNullable(addOnLibraryManager.getLibrary(path)));
    } else if (libraryTokenManager.handles(path)) {
      return libraryTokenManager.getLibrary(path);
    } else {
      return CompletableFuture.completedFuture(Optional.empty());
    }
  }

  /**
   * Does the library exist.
   *
   * @param path the path for the library (can be full path or just part of path).
   * @return {@code true} if the library exists {@code false} if it does not.
   */
  public CompletableFuture<Boolean> libraryExists(URL path) {
    if (libraryTokenManager.handles(path)) {
      return libraryTokenManager.getLibrary(path).thenApply(Optional::isPresent);
    } else {
      return CompletableFuture.completedFuture(Boolean.FALSE);
    }
  }

  /**
   * Checks if the current namespace has an add-on library registered.
   *
   * @param namespace the namespace to check.
   * @return {@code true} if and add-on library has been registered for this namespace.
   */
  public boolean addOnLibraryExists(String namespace) {
    return addOnLibraryManager.namespaceRegistered(namespace);
  }

  /**
   * Register and add-on library.
   *
   * @param addOn the Add On to register.
   */
  public boolean registerAddOnLibrary(AddOnLibrary addOn) {
    try {
      addOnLibraryManager.registerLibrary(addOn);
      if (MapTool.isHostingServer()) {
        MapTool.serverCommand().addAddOnLibrary(List.of(new TransferableAddOnLibrary(addOn)));
      }
    } catch (ExecutionException | InterruptedException | IllegalStateException e) {
      log.error("Error registering add-on in library", e);
      return false;
    }
    return true;
  }

  /**
   * Deregister the add-on in library associated with the specified namespace.
   *
   * @param namespace the namespace to deregister.
   */
  public void deregisterAddOnLibrary(String namespace) {
    addOnLibraryManager.deregisterLibrary(namespace);
    if (MapTool.isHostingServer()) {
      MapTool.serverCommand().removeAddOnLibrary(List.of(namespace));
    }
  }

  /**
   * Register a add-on in library, replacing any existing library.
   *
   * @param addOnLibrary the add-on in library to register.
   */
  public boolean reregisterAddOnLibrary(AddOnLibrary addOnLibrary) {
    try {
      addOnLibraryManager.deregisterLibrary(addOnLibrary.getNamespace().get());
      addOnLibraryManager.registerLibrary(addOnLibrary);
      if (MapTool.isHostingServer()) {
        MapTool.serverCommand()
            .addAddOnLibrary(List.of(new TransferableAddOnLibrary(addOnLibrary)));
      }
    } catch (InterruptedException | ExecutionException e) {
      log.error("Error registering add-on in library", e);
      return false;
    }
    return true;
  }

  /**
   * Returns a list of information about the registered libraries.
   *
   * @param libraryType the propertyType of library to get the information about.
   * @return list of information about the registered libraries.
   * @throws ExecutionException if an error occurs while extracting information about the library.
   * @throws InterruptedException if an error occurs while extracting information about the library.
   */
  public List<LibraryInfo> getLibraries(LibraryType libraryType)
      throws ExecutionException, InterruptedException {
    List<Library> libraries =
        switch (libraryType) {
          case TOKEN -> libraryTokenManager.getLibraries().get();
          case ADD_ON -> addOnLibraryManager.getLibraries();
          case BUILT_IN -> builtInLibraryManager.getLibraries();
        };

    var libInfo = new ArrayList<LibraryInfo>();
    libraries.forEach(l -> l.getLibraryInfo().thenAccept(libInfo::add));
    return libInfo;
  }

  /**
   * Returns the information about the library with the specified namespace.
   *
   * @param namespace the namespace of the library to get the information about.
   * @return the information for the library.
   * @throws ExecutionException if an error occurs while extracting information about the library.
   * @throws InterruptedException if an error occurs while extracting information about the library.
   */
  public Optional<LibraryInfo> getLibraryInfo(String namespace)
      throws ExecutionException, InterruptedException {
    Optional<Library> library = getLibrary(namespace);
    if (library.isPresent()) {
      return Optional.ofNullable(library.get().getLibraryInfo().get());
    } else {
      return Optional.empty();
    }
  }

  /**
   * Returns the library with the specified namespace. This version of the method can be used to map
   * "@this" to the current library a MTScript macro is running from.
   *
   * @param namespace the namespace of the library to get.
   * @param context the context to use when mapping "@this" to the current library.
   * @return the library with the specified namespace.
   */
  public Optional<Library> getLibraryForMTScriptCall(
      String namespace, MapToolMacroContext context) {
    String ns = namespace;
    if ("@this".equalsIgnoreCase(namespace)) {
      if (context == null || context.getSource() == null || context.getSource().isEmpty()) {
        return Optional.empty();
      }
      ns = context.getSource().replaceFirst("(?i)^lib:", "");
    }
    return getLibrary(ns);
  }

  /**
   * Returns the library for a given namespace.
   *
   * @param namespace the namespace of the library to return.
   * @return the library.
   */
  public Optional<Library> getLibrary(String namespace) {
    var lib = builtInLibraryManager.getLibrary(namespace);
    if (lib == null) {
      lib = addOnLibraryManager.getLibrary(namespace);
    }
    if (lib == null) {
      lib = libraryTokenManager.getLibrary(namespace).join();
    }

    if (lib == null) {
      return Optional.empty();
    }
    return Optional.of(lib);
  }

  /**
   * Returns the {@link AddOnLibraryListDto} containing all the add-on in libraries.
   *
   * @return the {@link AddOnLibraryListDto} containing all the add-on in libraries.
   */
  public CompletableFuture<AddOnLibraryListDto> addOnLibrariesToDto() {
    return addOnLibraryManager.toDto();
  }

  /** de-registers all libraries from the library manager. */
  public void deregisterAllLibraries() {
    deregisterAddOnLibraries();
    libraryTokenManager.clearLibraries();
  }

  /** de-registers all the add-on in libraries. */
  public void deregisterAddOnLibraries() {
    addOnLibraryManager.removeAllLibraries();
    if (MapTool.isHostingServer()) {
      MapTool.serverCommand().removeAllAddOnLibraries();
    }
  }

  /**
   * Removes an add on library from the library manager. The difference between this method and
   * {@link #deregisterAddOnLibrary(String)} (String)} is that this method will flag the library as
   * needing initialization next time it is added.
   *
   * @param namespace the namespace of the library to remove.
   */
  public void removeAddOnLibrary(String namespace) {
    var library = addOnLibraryManager.getLibrary(namespace);
    if (library != null) {
      library
          .getLibraryData()
          .thenAccept(
              data -> {
                if (data instanceof AddOnLibraryData ald) {
                  ald.setNeedsToBeInitialized(true);
                }
              })
          .join();
      deregisterAddOnLibrary(namespace);
    }
  }

  /**
   * Removes all add-on libraries from the library manager. The difference between this method and
   * {@link #deregisterAddOnLibraries()} is that this method will flag the libraries as needing
   * initialization next time they are added.
   */
  public void removeAddOnLibraries() {
    for (var lib : addOnLibraryManager.getLibraries()) {
      lib.getLibraryData()
          .thenAccept(
              data -> {
                if (data instanceof AddOnLibraryData ald) {
                  ald.setNeedsToBeInitialized(true);
                }
              })
          .join();
    }
    deregisterAddOnLibraries();
  }

  /**
   * Returns the list of tokens that have handlers for the specified legacy token events.
   *
   * @param eventName the name of the event to match.
   * @return the list of tokens that have handlers for the specified legacy token events.
   */
  public CompletableFuture<List<Library>> getLegacyEventTargets(String eventName) {
    return CompletableFuture.supplyAsync(
        () -> {
          var addons = addOnLibraryManager.getLegacyEventTargets(eventName).join();
          var tokens = libraryTokenManager.getLegacyEventTargets(eventName).join();
          var libs = new HashSet<Library>(addons);
          var addonLibNamespaces =
              addons.stream().map(Library::getNamespace).collect(Collectors.toSet());
          // Only add lib:tokens if there are no addon libraries with the same namespace
          for (var token : tokens) {
            if (!addonLibNamespaces.contains(token.getNamespace())) {
              libs.add(token);
            }
          }
          return new ArrayList<>(libs);
        });
  }
}<|MERGE_RESOLUTION|>--- conflicted
+++ resolved
@@ -77,11 +77,9 @@
 
   public static void init() {
     libraryTokenManager.init();
-<<<<<<< HEAD
     builtInLibraryManager.loadBuiltIns();
+    addOnLibraryManager.init();
     new MapToolEventBus().getMainEventBus().register(addOnSlashCommandManager);
-=======
-    addOnLibraryManager.init();
   }
 
   /**
@@ -127,7 +125,6 @@
    */
   public void setExternalLibraryPath(Path path) {
     addOnLibraryManager.setExternalLibraryPath(path);
->>>>>>> 58f657a8
   }
 
   /**
