/*
 * This software Copyright by the RPTools.net development team, and
 * licensed under the Affero GPL Version 3 or, at your option, any later
 * version.
 *
 * MapTool Source Code is distributed in the hope that it will be
 * useful, but WITHOUT ANY WARRANTY; without even the implied warranty
 * of MERCHANTABILITY or FITNESS FOR A PARTICULAR PURPOSE.
 *
 * You should have received a copy of the GNU Affero General Public
 * License * along with this source Code.  If not, please visit
 * <http://www.gnu.org/licenses/> and specifically the Affero license
 * text at <http://www.gnu.org/licenses/agpl.html>.
 */
package net.rptools.maptool.model.library;

import java.net.URL;
import java.util.ArrayList;
import java.util.HashSet;
import java.util.List;
import java.util.Optional;
import java.util.Set;
import java.util.concurrent.CompletableFuture;
import java.util.concurrent.ExecutionException;
import java.util.stream.Collectors;
import net.rptools.maptool.client.AppActions;
import net.rptools.maptool.client.MapTool;
import net.rptools.maptool.client.MapToolMacroContext;
import net.rptools.maptool.events.MapToolEventBus;
import net.rptools.maptool.model.library.addon.AddOnLibrary;
import net.rptools.maptool.model.library.addon.AddOnLibraryData;
import net.rptools.maptool.model.library.addon.AddOnLibraryManager;
import net.rptools.maptool.model.library.addon.AddOnSlashCommandManager;
import net.rptools.maptool.model.library.addon.TransferableAddOnLibrary;
import net.rptools.maptool.model.library.builtin.BuiltInLibraryManager;
import net.rptools.maptool.model.library.proto.AddOnLibraryListDto;
import net.rptools.maptool.model.library.token.LibraryTokenManager;
import org.apache.logging.log4j.LogManager;
import org.apache.logging.log4j.Logger;

/** Class to manage the framework libraries. */
public class LibraryManager {

  /** Class for logging messages. */
  private static final Logger log = LogManager.getLogger(AppActions.class);

  /** The reserved library name prefixes. */
  private static final Set<String> RESERVED_PREFIXES =
      Set.of(
          "rptools.",
          "maptool.",
          "maptools.",
          "tokentool.",
          "net.rptools.",
          "internal.",
          "_",
          "builtin.",
          "standard.",
          ".");

  /** The reserved library names. */
  private static final Set<String> RESERVED_NAMES =
      Set.of("rptools", "maptool", "maptools", "internal", "builtin", "standard");

  /** Built in libraries */
  private static final BuiltInLibraryManager builtInLibraryManager = new BuiltInLibraryManager();

  /** Drop in libraries */
  private static final AddOnLibraryManager addOnLibraryManager = new AddOnLibraryManager();

  /** Library Tokens. */
  private static final LibraryTokenManager libraryTokenManager = new LibraryTokenManager();

  /** Listener for dealing with add-on slash commands. */
  private static final AddOnSlashCommandManager addOnSlashCommandManager =
      new AddOnSlashCommandManager();

  static {
    libraryTokenManager.init();
<<<<<<< HEAD
    builtInLibraryManager.loadBuiltIns();
=======
    new MapToolEventBus().getMainEventBus().register(addOnSlashCommandManager);
>>>>>>> d9b92130
  }

  /**
   * Checks to see if this library name used a reserved prefix.
   *
   * @param name the name of the library
   * @return {@code true} if the name starts with a reserved prefix.
   */
  public boolean usesReservedPrefix(String name) {
    String lowerName = name.toLowerCase();
    return RESERVED_PREFIXES.stream().anyMatch(lowerName::startsWith);
  }

  /**
   * Checks to see if this library name is reserved.
   *
   * @param name the name of the library
   * @return {@code true} if the name is reserved.
   */
  public boolean usesReservedName(String name) {
    String lowerName = name.toLowerCase();
    return RESERVED_NAMES.stream().anyMatch(lowerName::equals);
  }

  /**
   * Returns the reserved prefix this library name starts with.
   *
   * @param name the name of the library.
   * @return the reserved prefix this library starts with or {@code null} if it does not start with
   *     a reserved prefix.
   */
  public String getReservedPrefix(String name) {
    String lowerName = name.toLowerCase();
    return RESERVED_PREFIXES.stream().filter(lowerName::startsWith).findFirst().orElse("");
  }

  /**
   * Returns the {@link Library} for the specified path (e.g. lib://macro/mymacro).
   *
   * @param path the path for the library (can be full path or just part of path).
   * @return the library.
   */
  public CompletableFuture<Optional<Library>> getLibrary(URL path) {
    if (builtInLibraryManager.handles(path) && builtInLibraryManager.getLibrary(path) != null) {
      return CompletableFuture.completedFuture(
          Optional.ofNullable(builtInLibraryManager.getLibrary(path)));
    } else if (addOnLibraryManager.handles(path)) {
      return CompletableFuture.completedFuture(
          Optional.ofNullable(addOnLibraryManager.getLibrary(path)));
    } else if (libraryTokenManager.handles(path)) {
      return libraryTokenManager.getLibrary(path);
    } else {
      return CompletableFuture.completedFuture(Optional.empty());
    }
  }

  /**
   * Does the library exist.
   *
   * @param path the path for the library (can be full path or just part of path).
   * @return {@code true} if the library exists {@code false} if it does not.
   */
  public CompletableFuture<Boolean> libraryExists(URL path) {
    if (libraryTokenManager.handles(path)) {
      return libraryTokenManager.getLibrary(path).thenApply(Optional::isPresent);
    } else {
      return CompletableFuture.completedFuture(Boolean.FALSE);
    }
  }

  /**
   * Checks if the current namespace has an add-on library registered.
   *
   * @param namespace the namespace to check.
   * @return {@code true} if and add-on library has been registered for this namespace.
   */
  public boolean addOnLibraryExists(String namespace) {
    return addOnLibraryManager.namespaceRegistered(namespace);
  }

  /**
   * Register and add-on library.
   *
   * @param addOn the Add On to register.
   */
  public boolean registerAddOnLibrary(AddOnLibrary addOn) {
    try {
      addOnLibraryManager.registerLibrary(addOn);
      if (MapTool.isHostingServer()) {
        MapTool.serverCommand().addAddOnLibrary(List.of(new TransferableAddOnLibrary(addOn)));
      }
    } catch (ExecutionException | InterruptedException | IllegalStateException e) {
      log.error("Error registering add-on in library", e);
      return false;
    }
    return true;
  }

  /**
   * Deregister the add-on in library associated with the specified namespace.
   *
   * @param namespace the namespace to deregister.
   */
  public void deregisterAddOnLibrary(String namespace) {
    addOnLibraryManager.deregisterLibrary(namespace);
    if (MapTool.isHostingServer()) {
      MapTool.serverCommand().removeAddOnLibrary(List.of(namespace));
    }
  }

  /**
   * Register a add-on in library, replacing any existing library.
   *
   * @param addOnLibrary the add-on in library to register.
   */
  public boolean reregisterAddOnLibrary(AddOnLibrary addOnLibrary) {
    try {
      addOnLibraryManager.deregisterLibrary(addOnLibrary.getNamespace().get());
      addOnLibraryManager.registerLibrary(addOnLibrary);
      if (MapTool.isHostingServer()) {
        MapTool.serverCommand()
            .addAddOnLibrary(List.of(new TransferableAddOnLibrary(addOnLibrary)));
      }
    } catch (InterruptedException | ExecutionException e) {
      log.error("Error registering add-on in library", e);
      return false;
    }
    return true;
  }

  /**
   * Returns a list of information about the registered libraries.
   *
   * @param libraryType the propertyType of library to get the information about.
   * @return list of information about the registered libraries.
   * @throws ExecutionException if an error occurs while extracting information about the library.
   * @throws InterruptedException if an error occurs while extracting information about the library.
   */
  public List<LibraryInfo> getLibraries(LibraryType libraryType)
      throws ExecutionException, InterruptedException {
    List<Library> libraries =
        switch (libraryType) {
          case TOKEN -> libraryTokenManager.getLibraries().get();
          case ADD_ON -> addOnLibraryManager.getLibraries();
          case BUILT_IN -> builtInLibraryManager.getLibraries();
        };

    var libInfo = new ArrayList<LibraryInfo>();
    libraries.forEach(l -> l.getLibraryInfo().thenAccept(libInfo::add));
    return libInfo;
  }

  /**
   * Returns the information about the library with the specified namespace.
   *
   * @param namespace the namespace of the library to get the information about.
   * @return the information for the library.
   * @throws ExecutionException if an error occurs while extracting information about the library.
   * @throws InterruptedException if an error occurs while extracting information about the library.
   */
  public Optional<LibraryInfo> getLibraryInfo(String namespace)
      throws ExecutionException, InterruptedException {
    Optional<Library> library = getLibrary(namespace);
    if (library.isPresent()) {
      return Optional.ofNullable(library.get().getLibraryInfo().get());
    } else {
      return Optional.empty();
    }
  }

  /**
   * Returns the library with the specified namespace. This version of the method can be used to map
   * "@this" to the current library a MTScript macro is running from.
   *
   * @param namespace the namespace of the library to get.
   * @param context the context to use when mapping "@this" to the current library.
   * @return the library with the specified namespace.
   */
  public Optional<Library> getLibraryForMTScriptCall(
      String namespace, MapToolMacroContext context) {
    String ns = namespace;
    if ("@this".equalsIgnoreCase(namespace)) {
      if (context == null || context.getSource() == null || context.getSource().isEmpty()) {
        return Optional.empty();
      }
      ns = context.getSource().replaceFirst("(?i)^lib:", "");
    }
    return getLibrary(ns);
  }

  /**
   * Returns the library for a given namespace.
   *
   * @param namespace the namespace of the library to return.
   * @return the library.
   */
  public Optional<Library> getLibrary(String namespace) {
    var lib = builtInLibraryManager.getLibrary(namespace);
    if (lib == null) {
      lib = addOnLibraryManager.getLibrary(namespace);
    }
    if (lib == null) {
      lib = libraryTokenManager.getLibrary(namespace).join();
    }

    if (lib == null) {
      return Optional.empty();
    }
    return Optional.of(lib);
  }

  /**
   * Returns the {@link AddOnLibraryListDto} containing all the add-on in libraries.
   *
   * @return the {@link AddOnLibraryListDto} containing all the add-on in libraries.
   */
  public CompletableFuture<AddOnLibraryListDto> addOnLibrariesToDto() {
    return addOnLibraryManager.toDto();
  }

  /** de-registers all libraries from the library manager. */
  public void deregisterAllLibraries() {
    deregisterAddOnLibraries();
    libraryTokenManager.clearLibraries();
  }

  /** de-registers all the add-on in libraries. */
  public void deregisterAddOnLibraries() {
    addOnLibraryManager.removeAllLibraries();
    if (MapTool.isHostingServer()) {
      MapTool.serverCommand().removeAllAddOnLibraries();
    }
  }

  /**
   * Removes an add on library from the library manager. The difference between this method and
   * {@link #deregisterAddOnLibrary(String)} (String)} is that this method will flag the library as
   * needing initialization next time it is added.
   *
   * @param namespace the namespace of the library to remove.
   */
  public void removeAddOnLibrary(String namespace) {
    var library = addOnLibraryManager.getLibrary(namespace);
    if (library != null) {
      library
          .getLibraryData()
          .thenAccept(
              data -> {
                if (data instanceof AddOnLibraryData ald) {
                  ald.setNeedsToBeInitialized(true);
                }
              })
          .join();
      deregisterAddOnLibrary(namespace);
    }
  }

  /**
   * Removes all add-on libraries from the library manager. The difference between this method and
   * {@link #deregisterAddOnLibraries()} is that this method will flag the libraries as needing
   * initialization next time they are added.
   */
  public void removeAddOnLibraries() {
    for (var lib : addOnLibraryManager.getLibraries()) {
      lib.getLibraryData()
          .thenAccept(
              data -> {
                if (data instanceof AddOnLibraryData ald) {
                  ald.setNeedsToBeInitialized(true);
                }
              })
          .join();
    }
    deregisterAddOnLibraries();
  }

  /**
   * Returns the list of tokens that have handlers for the specified legacy token events.
   *
   * @param eventName the name of the event to match.
   * @return the list of tokens that have handlers for the specified legacy token events.
   */
  public CompletableFuture<List<Library>> getLegacyEventTargets(String eventName) {
    return CompletableFuture.supplyAsync(
        () -> {
          var addons = addOnLibraryManager.getLegacyEventTargets(eventName).join();
          var tokens = libraryTokenManager.getLegacyEventTargets(eventName).join();
          var libs = new HashSet<Library>(addons);
          var addonLibNamespaces =
              addons.stream().map(Library::getNamespace).collect(Collectors.toSet());
          // Only add lib:tokens if there are no addon libraries with the same namespace
          for (var token : tokens) {
            if (!addonLibNamespaces.contains(token.getNamespace())) {
              libs.add(token);
            }
          }
          return new ArrayList<>(libs);
        });
  }
}<|MERGE_RESOLUTION|>--- conflicted
+++ resolved
@@ -77,11 +77,8 @@
 
   static {
     libraryTokenManager.init();
-<<<<<<< HEAD
     builtInLibraryManager.loadBuiltIns();
-=======
     new MapToolEventBus().getMainEventBus().register(addOnSlashCommandManager);
->>>>>>> d9b92130
   }
 
   /**
