/*
 * This software Copyright by the RPTools.net development team, and
 * licensed under the Affero GPL Version 3 or, at your option, any later
 * version.
 *
 * MapTool Source Code is distributed in the hope that it will be
 * useful, but WITHOUT ANY WARRANTY; without even the implied warranty
 * of MERCHANTABILITY or FITNESS FOR A PARTICULAR PURPOSE.
 *
 * You should have received a copy of the GNU Affero General Public
 * License * along with this source Code.  If not, please visit
 * <http://www.gnu.org/licenses/> and specifically the Affero license
 * text at <http://www.gnu.org/licenses/agpl.html>.
 */
package net.rptools.maptool.util;

import java.awt.Color;
import java.io.BufferedReader;
import java.io.IOException;
import java.io.LineNumberReader;
import java.io.StringReader;
import java.text.ParseException;
import java.util.ArrayList;
import java.util.LinkedList;
import java.util.List;
import java.util.Map;
import java.util.regex.Pattern;
import net.rptools.maptool.client.MapTool;
import net.rptools.maptool.language.I18N;
import net.rptools.maptool.model.Light;
import net.rptools.maptool.model.LightSource;
import net.rptools.maptool.model.ShapeType;
import net.rptools.maptool.model.SightType;
import net.rptools.maptool.model.drawing.DrawableColorPaint;

public class SightSyntax {
  private static final int DEFAULT_LUMENS = 100;

  public List<SightType> parse(String text) {
    final var sightList = new LinkedList<SightType>();
    final var reader = new LineNumberReader(new BufferedReader(new StringReader(text)));
    String line;
    String toBeParsed = null, errmsg = null;
    List<String> errlog = new LinkedList<>();
    try {
      while ((line = reader.readLine()) != null) {
        line = line.trim();

        // Blanks
        if (line.isEmpty() || line.indexOf(':') < 1) {
          continue;
        }
        // Parse line
        int split = line.indexOf(':');
        String label = line.substring(0, split).trim();
        String value = line.substring(split + 1).trim();

        if (label.isEmpty()) {
          continue;
        }
        // Parse Details
        double magnifier = 1;
        // If null, no personal light has been defined.
        List<Light> personalLightLights = null;

        String[] args = value.split("\\s+");
        ShapeType shape = ShapeType.CIRCLE;
        boolean scaleWithToken = false;
<<<<<<< HEAD
        boolean ignoreVBL = false;
=======
        double width = 0;
>>>>>>> 736655eb
        int arc = 90;
        float range = 0;
        int offset = 0;

        for (String arg : args) {
          assert !arg.isEmpty(); // The split() uses "one or more spaces", removing empty strings
          try {
            shape = ShapeType.valueOf(arg.toUpperCase());
            continue;
          } catch (IllegalArgumentException iae) {
            // Expected when not defining a shape
          }
          // Scale with Token
          if (arg.equalsIgnoreCase("SCALE")) {
            scaleWithToken = true;
            continue;
          }
          if (arg.equalsIgnoreCase("IGNORE-VBL")) {
            ignoreVBL = true;
            continue;
          }

          try {

            if (arg.startsWith("x")) {
              toBeParsed = arg.substring(1); // Used in the catch block, below
              errmsg = "msg.error.mtprops.sight.multiplier"; // (ditto)
              magnifier = StringUtil.parseDecimal(toBeParsed);
            } else if (arg.startsWith("r")) { // XXX Why not "r=#" instead of "r#"??
              toBeParsed = arg.substring(1);
              errmsg = "msg.error.mtprops.sight.range";

              final var rangeRegex = Pattern.compile("([^#+-]*)(#[0-9a-fA-F]+)?([+-]\\d*)?");
              final var matcher = rangeRegex.matcher(toBeParsed);
              if (matcher.find()) {
                var pLightRange = 0.;
                pLightRange = StringUtil.parseDecimal(matcher.group(1));
                final var colorString = matcher.group(2);
                final var lumensString = matcher.group(3);
                // Note that Color.decode() _wants_ the leading "#", otherwise it might not treat
                // the value as a hex code.
                Color personalLightColor = null;
                if (colorString != null) {
                  personalLightColor = Color.decode(colorString);
                }
                int perRangeLumens = DEFAULT_LUMENS;
                if (lumensString != null) {
                  perRangeLumens = Integer.parseInt(lumensString, 10);
                  if (perRangeLumens == 0) {
                    errlog.add(
                        I18N.getText("msg.error.mtprops.sight.zerolumens", reader.getLineNumber()));
                    perRangeLumens = DEFAULT_LUMENS;
                  }
                }

                if (personalLightLights == null) {
                  personalLightLights = new ArrayList<>();
                }
                personalLightLights.add(
                    new Light(
                        shape,
                        0,
                        pLightRange,
                        width,
                        arc,
                        personalLightColor == null
                            ? null
                            : new DrawableColorPaint(personalLightColor),
                        perRangeLumens,
                        false,
                        false));
              } else {
                throw new ParseException(
                    String.format("Unrecognized personal light syntax: %s", arg), 0);
              }
            } else if (arg.startsWith("width=") && arg.length() > 6) {
              toBeParsed = arg.substring(6);
              errmsg = "msg.error.mtprops.sight.width";
              width = StringUtil.parseInteger(toBeParsed);
            } else if (arg.startsWith("arc=") && arg.length() > 4) {
              toBeParsed = arg.substring(4);
              errmsg = "msg.error.mtprops.sight.arc";
              arc = StringUtil.parseInteger(toBeParsed);
            } else if (arg.startsWith("distance=") && arg.length() > 9) {
              toBeParsed = arg.substring(9);
              errmsg = "msg.error.mtprops.sight.distance";
              range = StringUtil.parseDecimal(toBeParsed).floatValue();
            } else if (arg.startsWith("offset=") && arg.length() > 7) {
              toBeParsed = arg.substring(7);
              errmsg = "msg.error.mtprops.sight.offset";
              offset = StringUtil.parseInteger(toBeParsed);
            } else {
              toBeParsed = arg;
              errmsg =
                  I18N.getText(
                      "msg.error.mtprops.sight.unknownField", reader.getLineNumber(), toBeParsed);
              errlog.add(errmsg);
            }
          } catch (ParseException e) {
            assert errmsg != null;
            errlog.add(I18N.getText(errmsg, reader.getLineNumber(), toBeParsed));
          }
        }

        LightSource personalLight =
            personalLightLights == null
                ? null
                : LightSource.createPersonal(scaleWithToken, ignoreVBL, personalLightLights);
        SightType sight =
            new SightType(
                label, range, magnifier, shape, width, arc, offset, scaleWithToken, personalLight);

        // Store
        sightList.add(sight);
      }
    } catch (IOException ioe) {
      MapTool.showError("msg.error.mtprops.sight.ioexception", ioe);
    }
    if (!errlog.isEmpty()) {
      // Show the user a list of errors so they can (attempt to) correct all of them at once
      MapTool.showFeedback(errlog.toArray());
      errlog.clear();
      throw new IllegalArgumentException(
          "msg.error.mtprops.sight.definition"); // Don't save sights...
    }

    return sightList;
  }

  public String stringify(Map<String, SightType> sightTypeMap) {
    StringBuilder builder = new StringBuilder();
    for (SightType sight : sightTypeMap.values()) {
      builder.append(sight.getName()).append(": ");

      builder.append(sight.getShape().name().toLowerCase()).append(" ");

      switch (sight.getShape()) {
        case SQUARE, CIRCLE, GRID, HEX:
          break;
        case BEAM:
          if (sight.getWidth() != 0) {
            builder.append("width=").append(StringUtil.formatDecimal(sight.getWidth())).append(' ');
          }
          if (sight.getOffset() != 0) {
            builder
                .append("offset=")
                .append(StringUtil.formatDecimal(sight.getOffset()))
                .append(' ');
          }
          break;
        case CONE:
          if (sight.getArc() != 0) {
            builder.append("arc=").append(StringUtil.formatDecimal(sight.getArc())).append(' ');
          }
          if (sight.getOffset() != 0) {
            builder
                .append("offset=")
                .append(StringUtil.formatDecimal(sight.getOffset()))
                .append(' ');
          }
          break;
      }
      if (sight.getDistance() != 0) {
        builder
            .append("distance=")
            .append(StringUtil.formatDecimal(sight.getDistance()))
            .append(' ');
      }

      // Scale with Token
      if (sight.isScaleWithToken()) {
        builder.append("scale ");
      }
      // Multiplier
      if (sight.getMultiplier() != 1 && sight.getMultiplier() != 0) {
        builder.append("x").append(StringUtil.formatDecimal(sight.getMultiplier())).append(' ');
      }
      // Personal light
      if (sight.getPersonalLightSource() != null) {
        LightSource source = sight.getPersonalLightSource();

        for (Light light : source.getLightList()) {
          double range = light.getRadius();

          builder.append("r").append(StringUtil.formatDecimal(range));

          if (light.getPaint() != null && light.getPaint() instanceof DrawableColorPaint) {
            Color color = (Color) light.getPaint().getPaint();
            builder.append(toHex(color));
          }
          final var lumens = light.getLumens();
          if (lumens != DEFAULT_LUMENS) {
            if (lumens >= 0) {
              builder.append('+');
            }
            builder.append(Integer.toString(lumens, 10));
          }
          builder.append(' ');
        }
      }
      builder.append('\n');
    }
    return builder.toString();
  }

  private static String toHex(Color color) {
    return String.format("#%06x", color.getRGB() & 0x00FFFFFF);
  }
}<|MERGE_RESOLUTION|>--- conflicted
+++ resolved
@@ -66,11 +66,8 @@
         String[] args = value.split("\\s+");
         ShapeType shape = ShapeType.CIRCLE;
         boolean scaleWithToken = false;
-<<<<<<< HEAD
         boolean ignoreVBL = false;
-=======
         double width = 0;
->>>>>>> 736655eb
         int arc = 90;
         float range = 0;
         int offset = 0;
