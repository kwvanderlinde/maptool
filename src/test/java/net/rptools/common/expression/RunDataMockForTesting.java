--- conflicted
+++ resolved
@@ -119,11 +119,7 @@
    * @param num the desired number of rolls (N)
    * @param minValue the lower bound
    * @param maxValue the upper bound
-<<<<<<< HEAD
-   * @return integers less than or equal to maxValue
-=======
    * @return integers greater than or equal to minValue and less than or equal to maxValue
->>>>>>> c7cd1a34
    * @throws IllegalArgumentException if minValue is too high or maxValue is too low for the next N
    *     pre-configured rolls
    */
