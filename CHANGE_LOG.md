<<<<<<< HEAD
Maptool 1.5.14
=====
**Highlights**
- Bug fix release.

**Bug Fixes**
- [#1326][i1326] `json.path.read()` was turning numbers into strings when using the max, min, avg, length, sum and stddev path functions. Fixed.
- [#1300][i1300] Several bugs with `copyTokens()` when used with/without updates parameter fixed.

[i1326]: https://github.com/RPTools/maptool/issues/1326
[i1300]: https://github.com/RPTools/maptool/issues/1300
=======
Maptool 1.6.0
=====
Lots of enhancements, bug fixes and improvements to the code base.

**Some Highlights**
- New dialog and frame functions support HTML5, JavaScript and CSS.
- Movement Blocking Layer - Now you can make those Force Fields that would block movement but not sight.
- Look & Feel themes can now be selected from the Themes menu.  More enhancements to come.
- Pre-defined Campaign Property sets can now be selected and loaded in the Campaign Properties dialog.
- New Marker assets added to Default in the Resource Library - Use Restore Default Images in the Help menu to get them.
- The annoying behavior where browsing for a drawing texture would cause the Resource Library to also change folders has been fixed!

**Enhancements**
- [#1363][i1363] New and updated Marker assets in the Default Resource Library
- [#1337][i1337] _Pick Once_ support added to Tables. Currently uses macro functions to set/reset the tables.  GUI support to come.
- [#1323][i1323] New menu item, Frameworks, in Help menu opens default browser to [Frameworks](http://www.lmwcs.com/rptools/wiki/Frameworks) page on wiki.
- [#1320][i1320] Downloadable artpacks in the Add Resource to Library dialog are now sorted by name.
- [#1313][i1313] Gather Debug Information window (Help MenU) refactored. Window opens immediately with note that data collection is in progress and then updates once data has been collected.
- [#1278][i1278] JSON option added to PROPS type for `input()` function.  WIDTH option added to PROPS.  Defaults to 14.
- [#1270][i1270] Map Properties dialog now has a delete button to remove embedded maps.
- [#1216][i1216] Movement Blocking Layer - similar to VBL, but specifically for blocking movement and not sight or light.
  - AI button and new VBL Blocks Movement button moved over by Measuring tool and are now under GM control
- [#1210][i1210] RADIO and LIST fields for `input()` function now support a DELIMITER option.
- [#1107][i1107] Using the line drawing tools while holding Alt will snap to grid centers.
- [#972][i972] New macro functions for HTML5 compatible dialogs and frames.
  - `dialog5()` and `frame5()`
- [#921][i921] Support added for selecting an available them via the Themes menu in MapTool.
- [#891][i891] Menu option and macro functions to show/hide Text Labels and get display status.
  - `showTextLabels()`, `hideTextLabels()` and `getTextLabelStatus()`
- [#643][i643] Grid types for Light and Sight now supports Hex grids.
- [#221][i221] Campaign Properties dialog now has a drop-down to select from pre-defined Campaign Property sets (.mtprops).

**Bug Fixes**
- [#1309][i1309] Three of the default maps have been missing from the Resource Library for ages. They are back now.
- [#1300][i1300] `copyToken()` macro function bugs when only a token name provided and though succeeding was reporting an error when making multiple copies. Fixed.
- [#1292][i1292] The _setState_ and _unsetStates_ conditions for `getTokens` and `getTokenNames` were returning the wrong information. Similar issues with _propertyType_, _owned_, and _light_ also fixed.
- [#1288][i1288] Token Properties grid in the Edit Token dialog didn't fill the available area. Fixed.
- [#1278][i1278] PROPS option for `input()` broken. Fixed.
- [#1269][i1269] Exporting a campaign with too short a name was throwing an exception. Fixed.
- [#1267][i1267] Null Pointer Exceptions for Zone fields during Auto Save and Campaign Lod. Fixed.
- [#1243][i1243] Once a GRID light source was used on a map, further use on maps with a different grid size would be the wrong size. Fixed.
- [#1236][i1236] `getToken*` functions failing when setState/unsetState condition used. Fixed.
- [#1231][i1231] Choosing a non-writable directory for downloading updates was failing silently. Fixed.
- [#1228][i1228] `getLastPath` was returning bad path information. Fixed.
- [#1225][i1225]  Exception during L&F setup. Not in released code. Fixed.
- [#1206][i1206]  JSON function code was returning NULL if the function couldn't be found. Now reports unknown function.
- [#1204][i1204] `getToken*` was throwing an exception if a string was passed to the `layer` option. Fixed.
- [#650][i650] Can't pass JSON data from a form submit. Fixed.
- [#198][i198] Using tab panels in `input()` could add large empty space at bottom of panel. Fixed.

**Other**
- [#1355][i1355] Moving remaining classes off old JSON library to GSON.
- [#1352][i1352] Replaced use of `"UTF-i"` by `StandardCharsets.UTF_8`
- [#1325][i1325] Unit tests added for ImageUtils.
- [#1284][i1284] Removed superfluous ParserException try/catch blocks.
- [#1271][i1271] Clean up of Drawing Delete confirmation dialog code with comments and javadocs plus comments on the I18N strings.
- [#1268][i1268] Refactored PackeFile class to use *try with resource* instead of try/catch/finally blocks.
- [#1253][i1253] MD5 key generation wasn't thread-safe. Fixed.
- [#1219][i1219] Javadocs generated via `gradlew javadoc` switched to HTML5.
- [#1215][i1215] Replaced calls to deprecated IOUtils.closeQuietly() with try-with-resource.
- [#1189][i1189] Unit tests added for JSON macro functions.

[i1363]: https://github.com/RPTools/maptool-resources/issues/2
[i1355]: https://github.com/RPTools/maptool/issues/1355
[i1352]: https://github.com/RPTools/maptool/issues/1352
[i1325]: https://github.com/RPTools/maptool/issues/1325
[i1323]: https://github.com/RPTools/maptool/issues/1323
[i1320]: https://github.com/RPTools/maptool/issues/1320
[i1313]: https://github.com/RPTools/maptool/issues/1313
[i1309]: https://github.com/RPTools/maptool/issues/1309
[i1300]: https://github.com/RPTools/maptool/issues/1300
[i1292]: https://github.com/RPTools/maptool/issues/1292
[i1288]: https://github.com/RPTools/maptool/issues/1288
[i1284]: https://github.com/RPTools/maptool/issues/1284
[i1278]: https://github.com/RPTools/maptool/issues/1278
[i1271]: https://github.com/RPTools/maptool/issues/1271
[i1270]: https://github.com/RPTools/maptool/issues/1270
[i1269]: https://github.com/RPTools/maptool/issues/1269
[i1268]: https://github.com/RPTools/maptool/issues/1268
[i1267]: https://github.com/RPTools/maptool/issues/1267
[i1253]: https://github.com/RPTools/maptool/issues/1253
[i1243]: https://github.com/RPTools/maptool/issues/1243
[i1236]: https://github.com/RPTools/maptool/issues/1236
[i1231]: https://github.com/RPTools/maptool/issues/1231
[i1228]: https://github.com/RPTools/maptool/issues/1228
[i1225]: https://github.com/RPTools/maptool/issues/1225
[i1219]: https://github.com/RPTools/maptool/issues/1219
[i1216]: https://github.com/RPTools/maptool/issues/1216
[i1215]: https://github.com/RPTools/maptool/issues/1215
[i1210]: https://github.com/RPTools/maptool/issues/1210
[i1206]: https://github.com/RPTools/maptool/issues/1206
[i1204]: https://github.com/RPTools/maptool/issues/1204
[i1189]: https://github.com/RPTools/maptool/issues/1189
[i1107]: https://github.com/RPTools/maptool/issues/1107
[i972]: https://github.com/RPTools/maptool/issues/972
[i921]: https://github.com/RPTools/maptool/issues/921
[i891]: https://github.com/RPTools/maptool/issues/891
[i650]: https://github.com/RPTools/maptool/issues/650
[i643]: https://github.com/RPTools/maptool/issues/643
[i221]: https://github.com/RPTools/maptool/issues/221
[i198]: https://github.com/RPTools/maptool/issues/198
>>>>>>> 677b25bc

Maptool 1.5.13
=====
**Highlights**
- Bug fix release to correct several JSON related issues.

**Bug Fixes**
- [#1296][i1296] Exception thrown when trying to read Hero Lab .por files that are missing the XML statblock. Exception caught and error reported.
- [#1236][i1236] `getTokens/getTokenNames()` was failing if `setState` or `unsetState` options were used. Fixed.
- [#1228][i1228] `getLastPath()` and other token move functions that made use of pathPointsToJsonArray were broken. Fixed.
- [#1206][i1206] Unknown json functions would return null instead of an error. Fixed.
- [#1204][i1204] Layer condition of `getTokens/getTokenNames()` weren't accepting accepting a string for a single layer. Fixed.

[i1296]: https://github.com/RPTools/maptool/issues/1296
[i1236]: https://github.com/RPTools/maptool/issues/1236
[i1228]: https://github.com/RPTools/maptool/issues/1228
[i1206]: https://github.com/RPTools/maptool/issues/1206
[i1204]: https://github.com/RPTools/maptool/issues/1204

Maptool 1.5.11/12
=====
**Highlights**
- Terrain Modifier enhancements:
  - Token terrain modifier can be flagged as NONE, MULTIPLY, ADD, BLOCK and FREE
  - Tokens can be set to ignore Terrain Modifiers.
  - Per map setting for rounding of fractional movement costs: NONE, CELL_UNIT, INTEGER
- Can now specify a campaign file on startup:
  - With command line options `-F` or `-file`, e.g. `-file=path/to/file/mycampaign.cmpgn`
  - Passing the path and file without command line switches, e.g. `maptool path/to/mycampaign.cmpgn`
  - File assocation - will need to manually configure this through the appropriate OS settings
  - Drag-n-drop of campaign file on executable.
- Major refactoring of use of JSON in code. Replaced all uses of net.sf.json-lib library with the Google GSON library.

**Enhancements**
- [#1178][i1178] New, per map, rounding options for AI movement costs: NONE, CELL_UNIT, INTEGER
- [#1165][i1165] New command line option for loading campaign on startup.
- [#1142][i1142] New macro function `getTokenMap(id,delim)`gets a maps with the provided token ID/name.
- [#1101][i1101] New chat commands `/version` and `/about`. MapTool version added to title bar.
- [#1072][i1072] Meta macro functions now accept a map name parameter.
  - `createMacro`, `getMacroCommand`, `getMacroIndexes`, `getMacroProps`, `getMacros`, `removeMacro`, `setMacroCommand`, `setMacroProps`
- [#1062][i1062] New Light preference setting for Maps. Can now be set to default to None, Day or Night. Same option is available on Map Properties dialog.
- [#941][i941] Hitting the tab key in the property fields of the Edit Token Dialog will now advance to the next property value instead of property name.
- [#870][i870] New configuration options for `json.path.read` function.
  - ALWAYS_RETURN_LIST, AS_PATH_LIST, DEFAULT_PATH_LEAF_TO_NULL, REQUIRE_PROPERTIES, SUPPRESS_EXCEPTIONS
- [#728][i728] Tokens can now be set to ignore one or more types of terrain modifiers.
- [#459][i459] Terrain Modifiers have multiple types now: None, Add, Multiply, Block and Free.

**Bug Fixes**
- [#1178][i1178] Some AI distance calculations were off when using terrain mods. Fixed.
- [#1177][i1177] `json.difference()` wasn't promoting strings to JSON. Not in released code. Fixed.
- [#1175][i1175] `getTokenNames()` and `getTokens()` was failing when _mapname_ condition was used. Not in released code. Fixed.
- [#1173][i1173] Macrolink argument encoding/decoding failing. Not in released code. Fixed.
- [#1167][i1167] `json.isEmpty` was not promoting passed strings to JSON array. Not in released code. Fixed.
- [#1151][i1151] `json.set` was adding extra quotes when setting value to empty string. Not in released code. Fixed.
- [#1149][i1149] `execFunction` failed when defer = 1 and a trusted function was used. Fixed.
- [#1144][i1144] `json.get` was not promoting strings/numbers to arrays. Not in released code. Fixed.
- [#1143][i1143] `json.toList` was not removing quotes around strings. Not in released code. Fixed.
- [#1139][i1139] Whitespace trimmed off strings containing numbers and converted to numbers. Not in released code. Fixed.
- [#1130][i1130] `foreach()` not working with JSON objects. Not in released code. Fixed.
- [#1127][i1127] Logging was broken by recent lib change for 1.5.9/10.  Also log files were not being zipped or pruned. Fixed.
- [#1125][i1125] Using `json.type` in an `if()` would produce an invalid condition error.  Fixed.
- [#1124][i1124] UDFs were being passed `null` when an empty string was sent. Not in released code. Fixed.
- [#1121][i1121] Function `json.get` was returning `null` if field didn't exist. Not in released code. Fixed.
- [#1120][i1120] Function `json.toVars` was adding quotes around the set values. Not in released code. Fixed.
- [#1117][i1117] Strings returned by UDFs were double-quotted. Not in released code.  Fixed.
- [#1075][i1075] Setting `applyToSelected=1` when using `createMacro()` was not being applied. Fixed.
- [#1069][i1069] AutoSave failure message changed.
- [#1066][i1066] SENTRY: When selecting images for tokens a null asset could be returned. Caught and error message displayed.
- [#1060][i1060] Labels, halos and selection boxes were incorrectly rendered on tokens with off-center layout in config. Fixed.
- [#1047][i1047] `json.contains` and `json.indexOf` were not handling values outside the range of a signed integer. Fixed.
- [#1015][i1015] A bad HREF in a anchor link could produce an NPE.  Fixed.
- [#456][i456] Tokens with VBL didn't show path and couldn't have movement reverted.  Fixed.
- [#413][i413] Facing could be changed when zooming in/out on Mac.  Fixed.
- [#353][i353] Macro Editor wasn't persisting window size.  Fixed.

**Note** The Windows install for this release requires Windows 7 or greater to install.  The `.jar` file release can still be used on older 64-bit Windows platform. [#1039][i1039]

[i1178]: https://github.com/RPTools/maptool/issues/1178
[i1177]: https://github.com/RPTools/maptool/issues/1177
[i1175]: https://github.com/RPTools/maptool/issues/1175
[i1173]: https://github.com/RPTools/maptool/issues/1173
[i1167]: https://github.com/RPTools/maptool/issues/1167
[i1165]: https://github.com/RPTools/maptool/issues/1165
[i1151]: https://github.com/RPTools/maptool/issues/1151
[i1149]: https://github.com/RPTools/maptool/issues/1149
[i1144]: https://github.com/RPTools/maptool/issues/1144
[i1143]: https://github.com/RPTools/maptool/issues/1143
[i1142]: https://github.com/RPTools/maptool/issues/1142
[i1139]: https://github.com/RPTools/maptool/issues/1139
[i1130]: https://github.com/RPTools/maptool/issues/1130
[i1127]: https://github.com/RPTools/maptool/issues/1127
[i1125]: https://github.com/RPTools/maptool/issues/1125
[i1124]: https://github.com/RPTools/maptool/issues/1124
[i1121]: https://github.com/RPTools/maptool/issues/1121
[i1120]: https://github.com/RPTools/maptool/issues/1120
[i1117]: https://github.com/RPTools/maptool/issues/1117
[i1101]: https://github.com/RPTools/maptool/issues/1101
[i1075]: https://github.com/RPTools/maptool/issues/1075
[i1072]: https://github.com/RPTools/maptool/issues/1072
[i1069]: https://github.com/RPTools/maptool/issues/1069
[i1066]: https://github.com/RPTools/maptool/issues/1066
[i1062]: https://github.com/RPTools/maptool/issues/1062
[i1060]: https://github.com/RPTools/maptool/issues/1060
[i1047]: https://github.com/RPTools/maptool/issues/1047
[i1039]: https://github.com/RPTools/maptool/issues/1039
[i1015]: https://github.com/RPTools/maptool/issues/1015
[i941]: https://github.com/RPTools/maptool/issues/941
[i870]: https://github.com/RPTools/maptool/issues/870
[i728]: https://github.com/RPTools/maptool/issues/728
[i459]: https://github.com/RPTools/maptool/issues/459
[i456]: https://github.com/RPTools/maptool/issues/456
[i413]: https://github.com/RPTools/maptool/issues/413
[i353]: https://github.com/RPTools/maptool/issues/353

Maptool 1.5.10
=====
Emergency bug fixes

- Fix for exception when deleting multiple tokens.
- Fixed German translations so macro editor and menu shortcuts work.

Bug Fixes
-----
- [#1079][i1079] Selecting and then deleting multiple tokens caused ConcurrentModification Exception.  Fixed.
- [#1078][i1078] Translations for German language broke a number of shortcuts and macro editor. Fixed.

[i1079]: https://github.com/RPTools/maptool/issues/1079
[i1078]: https://github.com/RPTools/maptool/issues/1078

Maptool 1.5.9
=====
This release focused on clearing out bugs both old and new.

**Highlights**
- Bug fixes. Some serious and some just quality of life.
- More translation updates.
- Brought the various libraries used by MapTool up to current releases.
- Shout out to Melek and other volunteers for their work on 20+ new and improved wiki pages .

Enhancements
-----
- [#753][i753] Reserved variable names `init.current` and `init.round` are now highlighted in macro editor and documented on wiki.
- [#359][i359] Added infomation from `getInfo("server")` and `getInfo("campaign")` to the Sentry error logging.

Bug Fixes
-----
- [#1024][i1024] Macro function `execFunction()` would choke on apostrophes. Fixed.
- [#1021][i1021] Confirmation dialog for clearing GM panel said "Campaign". Fixed.
- [#1006][i1006] The Perlin noise option for maps was causing significant memory usage whether enabled or not. The additional overhead (~28MB per map) is now only incurred when it is enabled on a map.  If using this feature, be mindful of how many maps you have in your campaign and your max memory allocation.
- [#998][i998] Player clients dropping tokens with duplicate names weren't getting a notice of why nothing happened. Fixed.
- [#993][i993] All clients were getting notified when a GM changed a token name to a duplicate. Fixed.
- [#989][i989] Unprintable character symbol (□) showed in output for rolls and tooltips in frames/dialogs. Fixed.
- [#962][i962] The GM-mode autoexpose (Preferences -> Application -> Auto-expose fog...) wasn't working. Fixed.
- [#943][i943] When using random token numbering and after a restart of MT, it was possible to get duplicate token names. Fixed.
- [#923][i923] Using Edit Map on a map with an adjusted grid would lose offset adjustment. Fixed.
- [#920][i920] The RPTools logo was being loaded across the net each time for use in the MacOS dock. Fixed.
- [#892][i892] Panels could be permanently checked in Window menu but not visible. Fixed.
- [#796][i796] Drawing a selection box on layers other than the Token layer ignored the "Fill selection box" preference. Fixed.
- [#739][i739] Initiative info was being returned by `getInfo("client")` and `getInfo("server")`. Removed from `server` option.
- [#722][i722] Find/replace action in Macro editor didn't give a Replace option.  Fixed.
- [#272][i272] Display area for memory usage didn't adapt to larger font sizes and string length. Fixed.
- [#251][i251] NPE when restoring FoW after deleting a token. Fixed.
- [#205][i205] Layer list in Drawing Tools allowed multi-select of layers. Fixed.

Other
-----
- [#1045][i1045] Update remaining dependencies.
- [#1037][i1037] Updated dependencies with reported vulnerabilites. 

[i1045]: https://github.com/RPTools/maptool/issues/1045
[i1037]: https://github.com/RPTools/maptool/issues/1037
[i1024]: https://github.com/RPTools/maptool/issues/1024
[i1021]: https://github.com/RPTools/maptool/issues/1021
[i1006]: https://github.com/RPTools/maptool/issues/1006
[i998]: https://github.com/RPTools/maptool/issues/998
[i993]: https://github.com/RPTools/maptool/issues/993
[i989]: https://github.com/RPTools/maptool/issues/989
[i962]: https://github.com/RPTools/maptool/issues/962
[i943]: https://github.com/RPTools/maptool/issues/943
[i923]: https://github.com/RPTools/maptool/issues/923
[i920]: https://github.com/RPTools/maptool/issues/920
[i892]: https://github.com/RPTools/maptool/issues/892
[i796]: https://github.com/RPTools/maptool/issues/796
[i753]: https://github.com/RPTools/maptool/issues/753
[i739]: https://github.com/RPTools/maptool/issues/739
[i722]: https://github.com/RPTools/maptool/issues/739
[i359]: https://github.com/RPTools/maptool/issues/359
[i272]: https://github.com/RPTools/maptool/issues/272
[i251]: https://github.com/RPTools/maptool/issues/251
[i205]: https://github.com/RPTools/maptool/issues/205

Maptool 1.5.8
=====

**Highlights**
- Macros on copied tokens having duplicate UUIDs problem fixed.
- Toolbar/ribbon in MapTool can now be hidden to give you more screenspace.
- Additional parameters and improvements to various macro functions.
- New translation team members, Deniz Köse and Vitaly Karpenko have bumped our Russian translation up to 74%.
- Fog of War exposure fixes.
- Tooltips added to all menu items.
- Bug fixes!

Enhancements
-----
- [#949][i949] New macro function `getAssetProperties()` returns the properties of assets including size and type.
- [#938][i938] Map name parameter added to Token Location functions. All Token Location functions now report correctly when invalid number of parameters are given.  
  - Map name parameter added to: `getTokenX()`, `getTokenY()`, `getTokenDrawOrder()`, `setTokenDrawOrder()`
- [#901][i901] Default stack size increased to 8MB.  See Preferences -> Startup
- [#898][i898] Macro functions `getOwned()` and `getOwnedNames` now take optional map name parameter.
- [#897][i897] Toolbar ribbon now has a hide/show gadget.
- [#742][i742] Macro functions `getTokens()` and `getTokensNames()` have new `owned` `conditions` tag for getting tokens based on ownership.
- [#154][i154] Tooltip for Shown Token Names menu option now includes description of what the colors mean.  Localized Tooltips added for all menu items.

Bug Fixes
-----
- [#952][i952] Macro function `setTokenImage()` was not setting the token native height/width fields. Fixed.
- [#945][i945] Image Chooser for selecting table images would throw an exception when clicked between images.  Fixed.
- [#932][i932] Clients were not being updated if setTokenVBL was used to clear the VBL of a token.  Fixed.
- [#912][i912] Initiative functions `addToInitiative()`, `setInitiative()`, and `setInitiativeHold()` were not reliable.  Fixed.
- [#907][i907] Macros on copied tokens had same UUIDs as the parent token.  This is bad.  Fixed.
- [#887][i887] When using Individual Views and Individual Fog of War, the server was not showing previously exposed areas after the server start.  Fixed.
- [#792][i792] The various methods of exposing only the currently visible areas were not working correctly leaving previously exposed areas still exposed. Fixed.
- [#762][i762] Autosave for campaign was not working correctly.  Fixed.
- [#595][i595] Changing maps while a token move was in process could leave the move path stuck on map and token unable to move.  Fixed.
- [#333][i333] Startup tab in Preferences was missing tooltips for several items.  Tooltips added.  Tooltips on that tab are now localized.
- [#197][i197] Hitting the `esc` key while in the chat window would close chat window.  No longer does this.


[i952]: https://github.com/RPTools/maptool/issues/952
[i949]: https://github.com/RPTools/maptool/issues/949
[i945]: https://github.com/RPTools/maptool/issues/945
[i938]: https://github.com/RPTools/maptool/issues/938
[i932]: https://github.com/RPTools/maptool/issues/932
[i912]: https://github.com/RPTools/maptool/issues/912
[i907]: https://github.com/RPTools/maptool/issues/907
[i901]: https://github.com/RPTools/maptool/issues/901
[i898]: https://github.com/RPTools/maptool/issues/898
[i897]: https://github.com/RPTools/maptool/issues/897
[i887]: https://github.com/RPTools/maptool/issues/887
[i792]: https://github.com/RPTools/maptool/issues/792
[i762]: https://github.com/RPTools/maptool/issues/762
[i742]: https://github.com/RPTools/maptool/issues/742
[i595]: https://github.com/RPTools/maptool/issues/595
[i333]: https://github.com/RPTools/maptool/issues/333
[i197]: https://github.com/RPTools/maptool/issues/197
[i154]: https://github.com/RPTools/maptool/issues/154


Maptool 1.5.7
=====

**Highlights**
- New accessibility features allows the user to apply [Perlin noise](https://en.wikipedia.org/wiki/Perlin_noise) to tiled textures to reduce obvious patterning.
- New user preference (Edit -> Preferences -> Application -> Performance) for Max Frame Rate allows users to set a desired Max Frame Rate.
- More updated macro functions for improved performance and reliability.
- New GM macro panel for GM only macros. These macros are saved as part of the campaign.
- Bug fixes!

Enhancements
-----
- [#878][i878] ISO 8601 time date field added to result of `getInfo("client")`.
- [#872][i872] Metadata added to JSON returned from `getMacroProps` function to add in external managment of macros.
- [#850][i850] New macro function `log.trace` added for log messages at `TRACE` level.
- [#848][i848] File Sync Directory preference setting adding to `getInfo("client")` result.
- [#829][i829] New macro function `capitalize` will change the first character at each word break to upper case.  e.g. "jolly green giant" -> "Jolly Green Giant".
- [#810][i810] New macro function `playClip` more suited for short sound FX clips. New convenience function `defineAudioSource` to allow you to assign a nickname to audio sources and refer to the nickname in the audio functions.  Two existing audio functions were renamed as part of the other changes:  `stopStream` -> `stopSound`, `getStreamProperties` -> `getSoundProperties`.
- [#804][i804] Chat notification flash now picks flash color based on task bar color.
- [#801][i801] Macro function `getTokenStates` now accepts Token ID and Map Name parameters.
- [#790][i790] New `execFunction` macro that works like `execLink` but is used for built-in macro functions and UDFs.
- [#784][i784] Macro function `json.toVars` now accepts JSON arrays as well as objects.
- [#782][i782] Macro function `broadcast` no accepts "not-gm", "not-self" and "not-gm-self" as targets.
- [#766][i766] New perlin noise overlay on tiled textures to reduce visible repetition.
- [#761][i761] Bulk macro function changes.
  - These functions no longer force whole token updates when used: addToInitiative, setInitiative, setInitiativeHold, setBar, setBarVisible, setName, setGMName, setHalo, setTokenOpacity, setTokenImage, setTokenPortrait, getTokenHandout, setLabel, resetProperty, setTerrainModifier, setVisible, setOwnerOnlyVisible, setAlwaysVisible, setTokenVBL
  - These functions now accept additional Token ID and Map Name parameters: setBar, getBar, isBarVisible, setBarVisible, addToInitiative, setInitiative, setInitiativeHold
- [#745][i745] Macro functions `getTokens` and `getTokenNames` now take optional Light condition for getting tokens with lights.
- [#642][i642] New GM macro panel can be opened from the Window menu. Macros on the GM panel are not visible to players.

Bug Fixes
-----
- [#883][i883] Command key shortcuts on MacOS not working.  Fixed.
- [#874][i874] `REST.delete` did not support a header and payload.  Fixed.
- [#846][i846] `getInfo("server")` was returning true/false instead of 1/0 for "hosting server". Fixed.
- [#831][i831] Macro function `json.path.read` was returning numbers as strings.  Fixed.
- [#822][i822] `playStream` was ignoring stream parameters set with `editStream`. Fixed.
- [#820][i820] Functions `execLink` and `execFunction` were not running immediately on local client. Fixed.
- [#814][i814] Some `update` keywords for `copyToken` were producing exceptions. Fixed. Alternate keywords *tokenPortrait* and *tokenHandout* added
- [#803][i803] `getStreamProps` was returning malformed JSON. Fixed.
- [#800][i800] Incorrect tooltip on Chat Notification Background preference. Fixed.
- [#788][i788] Player clients were showing the last campaign file they had loaded in the title bar when connected to servers. Fixed.
- [#786][i786] Bugs with the various bar functions returning incorrect error messages or no error when passed a bad bar name. Fixed.
- [#775][i775] `json.path.read` was returning invalid JSON for JSON arrays of objects. Fixed.
- [#769][i769] Tokens created with `copyToken` could not be modified in same macro without jumping through hoops. Fixed.
- [#767][i767] A recent change to improve program responsiveness had capped frame rate at 30 fps making for jerky map panning. Default is now 60 fps and can be adjusted in preferences under Application -> Performance -> Max Frame Rate.  Note either reloading the current campaign or restarting MapTool is required after making a change.
- [#740][i740] Selecting New Map in the Library image pane with no image underneath would thrown an exception. Fixed.
- [#687][i687] The table functions `addTableEntry`, `createTable`, `setTableImage` and `setTableEntry` if passed an empty `AssetID` string would incorrectly put an empty "Asset://" into the entries asset id field. Fixed.  `getTableImage` would thrown an exeption if no table image was set. Fixed.
- [#640][i640] Workaround for errors which occured when three monitors are in use.  Related exceptions caught and information is logged.
- [#627][i627] Version check on MapTool startup should no longer prompt for updates when using release candidates.
- [#529][i529] Smileys are now working again.

[i883]: https://github.com/RPTools/maptool/issues/883
[i878]: https://github.com/RPTools/maptool/issues/878
[i874]: https://github.com/RPTools/maptool/issues/874
[i872]: https://github.com/RPTools/maptool/issues/872
[i850]: https://github.com/RPTools/maptool/issues/850
[i848]: https://github.com/RPTools/maptool/issues/848
[i846]: https://github.com/RPTools/maptool/issues/846
[i831]: https://github.com/RPTools/maptool/issues/831
[i829]: https://github.com/RPTools/maptool/issues/829
[i822]: https://github.com/RPTools/maptool/issues/822
[i820]: https://github.com/RPTools/maptool/issues/820
[i814]: https://github.com/RPTools/maptool/issues/814
[i810]: https://github.com/RPTools/maptool/issues/810
[i804]: https://github.com/RPTools/maptool/issues/804
[i803]: https://github.com/RPTools/maptool/issues/803
[i801]: https://github.com/RPTools/maptool/issues/801
[i800]: https://github.com/RPTools/maptool/issues/800
[i790]: https://github.com/RPTools/maptool/issues/790
[i788]: https://github.com/RPTools/maptool/issues/788
[i786]: https://github.com/RPTools/maptool/issues/786
[i784]: https://github.com/RPTools/maptool/issues/784
[i782]: https://github.com/RPTools/maptool/issues/782
[i775]: https://github.com/RPTools/maptool/issues/775
[i769]: https://github.com/RPTools/maptool/issues/769
[i767]: https://github.com/RPTools/maptool/issues/767
[i766]: https://github.com/RPTools/maptool/issues/766
[i761]: https://github.com/RPTools/maptool/issues/761
[i745]: https://github.com/RPTools/maptool/issues/745
[i740]: https://github.com/RPTools/maptool/issues/740
[i687]: https://github.com/RPTools/maptool/issues/687
[i642]: https://github.com/RPTools/maptool/issues/642
[i640]: https://github.com/RPTools/maptool/issues/640
[i627]: https://github.com/RPTools/maptool/issues/627
[i529]: https://github.com/RPTools/maptool/issues/529

Maptool 1.5.6
=====
Emergency fix for MacOS.  Otherwise the same as 1.5.5.

Bug Fixes
-----
* [#763][i763] Fixed null-pointer exception thrown on launch for MacOS.

[i763]: https://github.com/RPTools/maptool/issues/763

Maptool 1.5.5
=====
Several contributors have brought us new features including a scroll bar added to the Select Map drop-down, audio macro functions, performance and UI improvements, and, of course, bug fixes.

Enhancements
-----
* [#718][i718] Added new keywords to the `broadcast` macro function: "self", "all", "gm-self" and "none".
* [#716][i716] Added new parameters *targets* and *delim* to macro function `execLink`.  Accepts a list of players or the following keywords: "gm", "self", "all", "gm-self" and "none".
* [#709][i709] New volume slider and mute button now control systems sounds as well as audio streams.
* [#708][i708] Significant performance improvements as well as quality improvements made to Resource Library image panel.
* [#676][i676] New _PropertyType_ option for `getTokens()` to allow getting only tokens with the specified property type.
* [#667][i667] New macro functions for playing audio on the local client.
  * playStream() - plays local or remote audio files (.mp3 & .wav).
  * stopStream() - stops the specified stream.
  * editStream() - modifies a playing stream.
  * getStreamProperties() - get the properties of loaded/playing streams.
* [#665][i665] New server option _GM reveals vision On Movement for Unowned Tokens_. If unchecked (default) GM movement of unowned tokens with vision will not expose FoW.
* [#663][i663] New getInfo("server") info added: _isHostingServer_ and _gmRevealsVision_
* [#649][i649] Zoom macro functions updated to use consolidated code. Bugs fixed.
  * getZoom() & setViewArea() were no displaying errors when too many parameters passed.
  * getViewCenter() was returning extra delimiter
* [#629][i629] Parameter count error messages for macro functions will now include the name of the function.
* [#613][i613] Multiple instances of checkNumberOfParameters() and getTokenFromParam() were declared in different macro function classes.  Consolidated into FunctionUtil class.  No change for end users.
* [#612][i612] New macro JSON functions for deep access to complex JSON objects.
  * json.path.add()
  * json.path.delete()
  * json.path.read()
  * json.path.set()
  * json.path.put()
* [#591][i591] New macro function `json.toVars()` converts the key values of a JSON object to variables holding the associated values.
* [#356][i356] Select Map drop-down now has as scroll bar to handle large numbers of maps.

Bug Fixes
-----
* [#751][i751] PDF extraction of JPEG2000 images was broken.  Fixed.
* [#746][i746] Move to current dicelib version to that multiple parser versions are not being pulled in.
* [#731][i731] Code cleanup so that JavaDoc generation works.
* [#724][i724] Macro functions `getViewArea` and `getViewCenter` were returning _zoomed_ map pixels.  Fixed.
* [#713][i713] Campaign macro changes made after server started were not propagating to clients.  Fixed.
* [#700][i700] Exception thrown when closing MapTool and macro editor is open.  Fixed.
* [#699][i699] `getDistance` macro function was returning erratic results in some cases.  Fixed.
* [#696][i696] MapTool was overly sensitive to mouse movement when trying to right-click on tokens.  Fixed.
* [#694][i694] Resource Library image panel zoom was temporarily broken.  Fixed.
* [#688][i688] Macro distance functions were returning incorrect values if diagonal move metric "Manhattan" is used. Distance functions were ignoring metric on Isometric maps. Fixed.
  * Affected macros: `getDistance()`, `getDistanceToXY()`, `getTokens()`
* [#684][i684] Macro function `getDistanceToXY()` returned incorrect values if **NO_GRID** metric was used.  Fixed.
* [#683][i683] Macro function `getTokens()` was very slow when _distance_ condition was used. On maps with 7000+ tokens the speed increase varies from 3x to 12x depending on grid type.  **Fixed.**
* [#681][i681] Using "*" wildcard in `stopStream()` and `getStreamProperties()` stopped working.  Fixed.
* [#679][i679] Continuous integration builds were failing.  Fixed.
* [#670][i670] Macro function json.set() and json.put() will now put in the actual Java data types `null`, `true` and `false` when passed those strings.
* [#658][i658] Sometimes Send to Back and Bring to Front right-click menu options didn't work.  Fixed.
* [#653][i653] _Select Map_ button did not have i18n translation key.  Fixed and French translation added.
* [#637][i637] Incorrect error message from `asset()` if second parameter is a number.  Fixed.
* [#624][i624] Cut and paste of a token would result in an ID change. ID is now kept for the first paste after a cut action.
* [#621][i621] Paste from the Edit menu was not being enabled after Cut/Copy from the right-click menu or after a drag-n-drop operation.  Fixed.
* [#619][i619] Token IDs were changing after a server start.  Fixed.
* [#601][i601] Switching to Pointer tool from Measuring tool wasn't updating the mouse pointer immediately.  Fixed.
* [#328][i328] Concurrent Modification Exception thrown by AbstractZoneWalker. Synchronization/locking added to partialPaths list handling.  Fixed.
* [#187][i187] GM tokens with vision were exposing map areas to players. Fixed.  See also [#665][i665].


[i751]: https://github.com/RPTools/maptool/issues/751
[i746]: https://github.com/RPTools/maptool/issues/746
[i731]: https://github.com/RPTools/maptool/issues/731
[i724]: https://github.com/RPTools/maptool/issues/724
[i718]: https://github.com/RPTools/maptool/issues/718
[i716]: https://github.com/RPTools/maptool/issues/716
[i713]: https://github.com/RPTools/maptool/issues/713
[i709]: https://github.com/RPTools/maptool/issues/709
[i708]: https://github.com/RPTools/maptool/issues/708
[i700]: https://github.com/RPTools/maptool/issues/700
[i699]: https://github.com/RPTools/maptool/issues/699
[i696]: https://github.com/RPTools/maptool/issues/696
[i694]: https://github.com/RPTools/maptool/issues/694
[i688]: https://github.com/RPTools/maptool/issues/688
[i684]: https://github.com/RPTools/maptool/issues/684
[i683]: https://github.com/RPTools/maptool/issues/683
[i681]: https://github.com/RPTools/maptool/issues/681
[i679]: https://github.com/RPTools/maptool/issues/679
[i676]: https://github.com/RPTools/maptool/issues/676
[i670]: https://github.com/RPTools/maptool/issues/670
[i667]: https://github.com/RPTools/maptool/issues/667
[i665]: https://github.com/RPTools/maptool/issues/665
[i663]: https://github.com/RPTools/maptool/issues/663
[i658]: https://github.com/RPTools/maptool/issues/658
[i653]: https://github.com/RPTools/maptool/issues/653
[i649]: https://github.com/RPTools/maptool/issues/649
[i637]: https://github.com/RPTools/maptool/issues/637
[i629]: https://github.com/RPTools/maptool/issues/629
[i624]: https://github.com/RPTools/maptool/issues/624
[i621]: https://github.com/RPTools/maptool/issues/621
[i619]: https://github.com/RPTools/maptool/issues/619
[i613]: https://github.com/RPTools/maptool/issues/613
[i612]: https://github.com/RPTools/maptool/issues/612
[i601]: https://github.com/RPTools/maptool/issues/601
[i591]: https://github.com/RPTools/maptool/issues/591
[i356]: https://github.com/RPTools/maptool/issues/356
[i328]: https://github.com/RPTools/maptool/issues/328
[i187]: https://github.com/RPTools/maptool/issues/187

Maptool 1.5.4
=====
More bug fixes and enhancements mostly thanks to the tireless efforts of new contributor, Guillaume "Merudo" Filteau.
___

Bug Fixes & Enhancements
-----
* [#617][i617] - Using the right-click Arrange -> Send to Back/Bring to Front functions could undo recent token changes. Fixed.
* [#603][i603] - Attempting to import a campaign file as campaign properties was throwing ClassCastException. Now displays a proper error message.
* [#594][i594] - Dragging tokens on hex grids did not display the blue path line and move count was slightly outside of the hex cell.  Fixed.
* [#589][i589] - Title option for dialog() command only worked on first use.  Subsequent uses did not update the dialog title. Fixed.
* [#587][i587] - Using title option in frame() would keep the frame from being reopened again once closed. Fixed.
* [#585][i585] - The _temporary_ property of frames was not being obeyed.  Fixed.
* [#584][i584] - New functions for getting Frame/Dialog properties.
  * getFrameProperties(frameName)
  * getDialogProperties(dialogName)
  * New property `value` added to frame() and dialog() roll options and can be read with above.  See MapTool wiki for more details.
* [#582][i582] - Modifying tokens was not updating VBL for tokens with attached VBL. This particular bug was not in released builds. Fixed.
* [#578][i578] - Added optional token id and map name parameters to sight macro functions.
  * Functions Affected: canSeeToken(), getSightType(), hasSight(), setHasSight(), setSightType()
* [#574][i574] - Bug fixes and enhancments for several light macro functions
  * hasLightSource(), setLight(), and getLights() no longer causes an NPE if the light type entered doesn't exist
  * FoW now automatically updates after using clearLights() or setLights()
  * functions now take optional token id and map name parameters
  * functions no longer send entire token object on change to clients
* [#573][i573] - MapTool credits in Help -> About window updated.
* [#569][i569] - Documented undocumented parameters of getPropertyDefault and setLayer.  Fixed NPE caused when getPropertyDefault is given only one parameter and there is no current token.
  * getPropertyDefault() - Accepts second parameter for Token (Property) Type and returns the default for that type.
  * setLayer() - A third parameter, forceShape, forces tokens to be of type Top Down if moved to Object layer and to either Circle or Square for the token layer.
* [#563][i563] - Additional parameter map name added to getState, setState, and setAllStates macro functions.
* [#560][i560] - Corrected error message if setZoom() was passed argument.
* [#558][i558] - Popup notes for Hidden/Object tokens did not include the GM name if only player notes field had content and if only the GM notes had content no name was shown.  Fixed.
* [#555][i555] - A number of macro functions that set properties on tokens have been updated to use new internal server commands to only pass the relevant data from server to client instead of the entire token object.
  * Functions:  bringToFront, moveToken, removeTokenFacing, resetProperty, resetSize, sendToBack, setAllStates, setGMNotes, setLayer, setLibProperty, setNotes, setNPC, setOwnedByAll, setOwner, setPC, setProperty, setPropertyType, setSize, setState, setTokenDrawOrder, setTokenFacing, setTokenHeight, setTokenShape, setTokenSnapToGrid, setTokenWidth
* [#552][i552] - A number of macro functions were only making changes to tokens locally and not pushing them out to the other clients.  Fixed.  See also #555.
  * Functions Affected:  setGMNotes, setNotes, setTokenShape, setTokenWidth, setTokenHeight, setTokenSnapToGrid, resetSize
* [#551][i551] - Opening and closing the Edit Token dialog on a Player Client was enabling Visible of FoW even though players did not have access to the setting.  Fixed.
* [#549][i549] - A number of macro functions were internally calling both Zone.putToken() as well as ServerCommand.putToken() which resulted in the token being sent out to clients twice. Fixed.
  * Functions Affected:  setTokenImage, setTokenPortrait, setTokenHandout and setTokenOpacity
* [#547][i547] - Map name added as optional parameter to getName() and setName() functions.
* [#545][i545] - Map name added as optional parameter to the following functions.
  * bringToFront, getGMNotes, getLayer, getMatchingProperties, getNotes, getOwners, getProperty, getPropertyNames, getPropertyNamesRaw, getPropertyType, getRawProperty, getSize, getTokenFacing, getTokenHeight, getTokenNativeHeight, getTokenNativeWidth, getTokenRotation, getTokenShape, getTokenWidth, hasProperty, isNPC, isOwnedByAll, isOwner, isPC, isPropertyEmpty, isSnapToGrid, removeTokenFacing, resetProperty, resetSize, sendToBack, setGMNotes, setLayer, setNPC, setNotes, setOwnedByAll, setOwner, setPC, setProperty, setPropertyType, setSize, setTokenFacing, setTokenHeight, setTokenShape, setTokenSnapToGrid, setTokenWidth
* [#541][i541] - Map name added as optional parameter to the following functions.
  * getTokenImage, getTokenPortrait, getTokenHandout, setTokenImage, setTokenPortrait, setTokenHandout, setTokenOpacity, getTokenOpacity
* [#540][i540] - Non-snap-to-grid tokens were dragging by top-left corner on square grids.  Fixed.
* [#539][i539] - New Macro function getTableEntry() returns raw table entry in JSON format.
* [#538][i538] - Macro function tableImage() was throwing an exception if the table entry did not have an image attached.  Now returns an empty string.
* [#534][i534] - Macro function getMatchingProperties() was not accepting 3rd parameter token ID.  Fixed.
* [#532][i532] - Fog of War macro functions did not return an error message if an invalid map name was passed in.  Fixed.
  * Functions Affected: exposePCOnlyArea, exposeFOW, exposeAllOwnedArea, restoreFoW
* [#531][i531] - New macro function getViewCenter() returns the location in either pixels or cell coordinates.
* [#525][i525] - Macro function exposeFogAtWaypoints() was returning the i18 string name instead of the actual error message.
* [#523][i523] - Various HTML entities that could be used to spoof valid roll results trapped from entry into chat.
* [#522][i522] - Incorrect tooltip for Preferences -> Application -> UPnP -> Discovery Timeout.  Fixed.
* [#519][i519] - With AI enabled, using token.denyMove = 1 in the special onTokenMove macro did not block movement allowing tokens to be moved to inaccessible areas.
* [#513][i513] - Saving a change to a macro from a different map was throwing an NPE and failing to update macro.  Fixed.
* [#510][i510] - Passing invalid parameters to the goto() function was incorrectly blaming moveToken().  Blame properly assigned now.
* [#509][i509] - Optional tokens and delimiter parameters added to exposeFOW() function allowing user to choose tokens that aren't selected.
* [#505][i505] - Bug was preventing the exposeFOW() function from accepting a map name argument.  Fixed.  Wiki page for restoreFOW() updated to note that it also accepts a map name argument.
* [#504][i504] - Result for getInfo("server") call did not include Auto Reveal on Movement and Individual FoW settings.  Fixed.
* [#470][i470] - Show Movement Distance setting was being ignored.  Fixed.
* [#434][i434] - Pinned frames displayed frame name instead of title. Fixed.  New _tabtitle_ property also added to frame() macro function.
* [#404][i404] - Manipulating a token while on a different map could lead to duplicate tokens. Fixed.
* [#357][i357] - Vision for Non-Individual Views was broken.  For a long time.  Fixed!
* [#226][i226] - Attempting to adjust map grid (Ctrl-Shift-A) after a Dialog was opened caused exception. Fixed.
* [#225][i225] - Attempting to load a file other than a campaign file was throwing a Class Cast exception. Open Campaign dialog now defaults to only showing campaign files and CCEs caught with appropriate error message shown.
* [#213][i213] - The following operations do not cause auto-exposure of FoW for tokens.  Documenting current behavior as of 1.5.4.  See ticket for more details.
  * Edit Token Dialog
    * Changing Sight Type
    * Changing Has Sight
  * Right-Click Menu
    * Setting Light On
  * Macro Functions
    * Setting Light On
    * Changing Sight Type
    * Changing Has Sight
* [#152][i152] - Undo (Ctrl-Z) was frequently buggy producing unpredictable results. Fixed(in 1.5.0).
  * Undo buffers are specific to each client. Undo/Redos only affect the client taking action.
* [#150][i150] - Using sendToBack() and bringToFront() macros could break states or bars on tokens.  Fixed(in 1.5.0).
* [#132][i132] - Calling getname() (lower case 'n') was falling through to setName and returned incorrect error message. Fixed with other changes to token macro functions.
* [#116][i116] - strPropFromVars function was creating an extra, empty entry.  Fixed.  Second parameter made optional and defaults to "UNSUFFIXED".

[i617]: https://github.com/RPTools/maptool/issues/603
[i603]: https://github.com/RPTools/maptool/issues/603
[i594]: https://github.com/RPTools/maptool/issues/594
[i589]: https://github.com/RPTools/maptool/issues/589
[i587]: https://github.com/RPTools/maptool/issues/587
[i585]: https://github.com/RPTools/maptool/issues/585
[i584]: https://github.com/RPTools/maptool/issues/584
[i582]: https://github.com/RPTools/maptool/issues/582
[i578]: https://github.com/RPTools/maptool/issues/578
[i574]: https://github.com/RPTools/maptool/issues/574
[i573]: https://github.com/RPTools/maptool/issues/573
[i569]: https://github.com/RPTools/maptool/issues/569
[i563]: https://github.com/RPTools/maptool/issues/563
[i560]: https://github.com/RPTools/maptool/issues/560
[i558]: https://github.com/RPTools/maptool/issues/558
[i555]: https://github.com/RPTools/maptool/issues/555
[i552]: https://github.com/RPTools/maptool/issues/552
[i551]: https://github.com/RPTools/maptool/issues/551
[i549]: https://github.com/RPTools/maptool/issues/549
[i547]: https://github.com/RPTools/maptool/issues/547
[i545]: https://github.com/RPTools/maptool/issues/545
[i541]: https://github.com/RPTools/maptool/issues/541
[i540]: https://github.com/RPTools/maptool/issues/540
[i539]: https://github.com/RPTools/maptool/issues/539
[i538]: https://github.com/RPTools/maptool/issues/538
[i534]: https://github.com/RPTools/maptool/issues/534
[i532]: https://github.com/RPTools/maptool/issues/532
[i531]: https://github.com/RPTools/maptool/issues/531
[i525]: https://github.com/RPTools/maptool/issues/525
[i523]: https://github.com/RPTools/maptool/issues/523
[i522]: https://github.com/RPTools/maptool/issues/522
[i519]: https://github.com/RPTools/maptool/issues/519
[i513]: https://github.com/RPTools/maptool/issues/513
[i510]: https://github.com/RPTools/maptool/issues/510
[i509]: https://github.com/RPTools/maptool/issues/509
[i505]: https://github.com/RPTools/maptool/issues/505
[i504]: https://github.com/RPTools/maptool/issues/504
[i470]: https://github.com/RPTools/maptool/issues/470
[i434]: https://github.com/RPTools/maptool/issues/434
[i404]: https://github.com/RPTools/maptool/issues/404
[i357]: https://github.com/RPTools/maptool/issues/357
[i226]: https://github.com/RPTools/maptool/issues/226
[i225]: https://github.com/RPTools/maptool/issues/225
[i213]: https://github.com/RPTools/maptool/issues/213
[i152]: https://github.com/RPTools/maptool/issues/152
[i150]: https://github.com/RPTools/maptool/issues/150
[i132]: https://github.com/RPTools/maptool/issues/132
[i116]: https://github.com/RPTools/maptool/issues/116

Maptool 1.5.3
=====
More bug fixes and enhancements
___

Bug Fixes
-----
* [#487][i487] Restored previous token dragging behavior as default.
  * [#315][i315] Tokens move less erratically.
  * [#300][i300] Tokens have less drift.
* [#485][i485] VBL changes made with Clear VBL on Edit Token Dialog and via setTokenVBL() were not updating local client view nor propagating to other clients.  Fixed.
* [#481][i481] Token VBL no longer rotated -1 degrees.
* [#476][i476] Added catch for missing/null directories cause an NPE in ImageFileImagePanelModel.getImage()
* [#473][i473] Shutting down server should no longer throw an NPE when closing port with UPnP
* [#467][i467] Updated layout of Start Server dialog so that server setting labels can go across the full dialog instead of being cutoff.
* [#461][i461] GM Notes and GM Name for tokens no longer visible to players.
* [#450][i450] Corrected footprint problems with native-size figure tokens which affected halos and vision.
* [#442][i442] Pathing for 1-1-1 movement corrected to no longer look bad.
* [#376][i376] RPTools Gallery Index button removed from Campaign Properties.  Gallery no longer exists.
* [#288][i288] Added missing Grid shape to Light help and missing Hex and Cone to Sight help of Campaign Properties dialog.
* [#261][i261] Selecting white in the color picker for the background of new maps threw exception.
* [#191][i191] Auto-Resize dialog couldn't handle larger font sizes. Fixed.
* [#166][i166] Tokens dropped on hex grids now pick up pick up map grid size instead of default.

Enhancements
-----
* [#487][i487] New Preferences settings for choosing between snapped and non-snapped token dragging as well as hide/show mouse pointer during dragging.  Further tweaks to token dragging to improve tracking of token image to mouse pointer position.
  * [#479][i479] Snap restored as default.
* [#298][i298] New Preferences selection for Macro editor themes. Themes can be found in C:\Users\\<username\>\\.maptool-rptools\themes\syntax

[i485]: https://github.com/RPTools/maptool/issues/485
[i442]: https://github.com/RPTools/maptool/issues/442
[i487]: https://github.com/RPTools/maptool/issues/487
[i479]: https://github.com/RPTools/maptool/issues/479
[i376]: https://github.com/RPTools/maptool/issues/376
[i298]: https://github.com/RPTools/maptool/issues/298
[i487]: https://github.com/RPTools/maptool/issues/487
[i481]: https://github.com/RPTools/maptool/issues/481
[i476]: https://github.com/RPTools/maptool/issues/476
[i473]: https://github.com/RPTools/maptool/issues/473
[i467]: https://github.com/RPTools/maptool/issues/467
[i461]: https://github.com/RPTools/maptool/issues/461
[i450]: https://github.com/RPTools/maptool/issues/450
[i315]: https://github.com/RPTools/maptool/issues/315
[i300]: https://github.com/RPTools/maptool/issues/300
[i288]: https://github.com/RPTools/maptool/issues/288
[i261]: https://github.com/RPTools/maptool/issues/261
[i191]: https://github.com/RPTools/maptool/issues/191
[i166]: https://github.com/RPTools/maptool/issues/166


Maptool 1.5.2
=====
More bug fixes and enhancements
___

Bug Fixes
-----
* [#362][i362] - README updated to reflect current version.
* [#118][i118] - Fixed console problem with spaces being in the Java path.
* [#441][i441] - Draw Explorer no longer allows attempting to merge a drawing and a template.
* [#395][i395] - Fix for Edit menu issues if language not set to English.
* [#292][i292] - Out-of-date/bad URLs in Help menu updated/corrected.
* [#339][i339] - Fixed Templates not previewing at correct location.
* [#377][i377] - Returned values from getViewArea() corrected to be compatible with setViewArea().
* [#392][i392] - Default Map Preferences updated to allow decimal Units per Cell values.
* [#400][i400] - Selecting a filetype other than an RPTools map file when using Import Map no longer throws exception.
* [#386][i386] - Output of *java -version* no longer included in Help -> Debug output.
* [#398][i398] - Newlines can now be inserted into the middle of command lines in the chat window.
* [#338][i338] - Templates added for Bugs, Features and Technical Questions to MapTool GitHub issues.

Enhancements
-----
* [#335][i335] - New macro functions for controlling logging. [See log.* functions on Wiki](http://www.lmwcs.com/rptools/wiki/Category:Log_Function)
* [#429][i429] - New macro functions for getting/setting terrain modifiers: [getTerrainModifier][igtm](), [setTerrainModifier][istm]()
* [#345][i345] - New dicelib version with new dice expressions and new macro functions for accessing individual die roll values:
  * [getRolled][igrd]()
  * [getNewRolls][ignr]()
  * [clearRolls][icrl]()
* [#406][i406] - New [dice expression](http://www.lmwcs.com/rptools/wiki/Dice_Expressions) **XdYdhZ** (drop highest) and 7 others.
* [#355][i355] - Macro Editor details tab reorganized to give some fields more room. Macro button tooltip entry field made into a larger text area with HTML highlighting.  Checkbox to enable/disable hotkey display on button.  UDFs now show in auto-complete of macro editor with their tooltip as help text.
* [#426][i426] - New Line & Radius templates that start at cells. New icons for all template types.
* [#424][i424] - Auto-completion in macro editor now works even if complete function name has already been entered.
* [#349][i349] - New macro functions for base64 encoding/decoding: [base64.encode][ibe64](), [base64.decode][ibd64]().
* [#416][i416] - New macro function [movedOverDrawing](http://www.lmwcs.com/rptools/wiki/movedOverDrawing)().
* [#407][i407] - New macro function [getDrawingInfo](http://www.lmwcs.com/rptools/wiki/getDrawingInfo)().
* [#384][i384] - Warning message removed when using Import Map option.
* [#365][i365] - Editing token properties now supports word wrap and syntax highlighting.
* [#106][i106] - Reset Size added to right-click menu for tokens/stamps.
* [#299][i299] - Mouse pointer now visible when dragging tokens.
* [#389][i389] - File -> Export -> Campaign File As... now supports converting back to non-decimal map units-per-cell values.
* [#332][i332] - Added support for multiple personal lights and setting color for personal lights.

[igrd]: http://www.lmwcs.com/rptools/wiki/getRolled
[ignr]: http://www.lmwcs.com/rptools/wiki/getNewRolls
[icrl]: http://www.lmwcs.com/rptools/wiki/clearRolls
[ibd64]: http://www.lmwcs.com/rptools/wiki/base64.decode
[ibe64]: http://www.lmwcs.com/rptools/wiki/base64.encode
[igtm]: http://www.lmwcs.com/rptools/wiki/getTerrainModifier
[istm]: http://www.lmwcs.com/rptools/wiki/setTerrainModifier
[i106]: https://github.com/RPTools/maptool/issues/106
[i118]: https://github.com/RPTools/maptool/issues/118
[i292]: https://github.com/RPTools/maptool/issues/292
[i299]: https://github.com/RPTools/maptool/issues/299
[i335]: https://github.com/RPTools/maptool/issues/335
[i338]: https://github.com/RPTools/maptool/issues/338
[i339]: https://github.com/RPTools/maptool/issues/339
[i345]: https://github.com/RPTools/maptool/issues/345
[i349]: https://github.com/RPTools/maptool/issues/349
[i355]: https://github.com/RPTools/maptool/issues/355
[i362]: https://github.com/RPTools/maptool/issues/362
[i377]: https://github.com/RPTools/maptool/issues/377
[i384]: https://github.com/RPTools/maptool/issues/384
[i386]: https://github.com/RPTools/maptool/issues/386
[i389]: https://github.com/RPTools/maptool/issues/389
[i395]: https://github.com/RPTools/maptool/issues/395
[i398]: https://github.com/RPTools/maptool/issues/398
[i400]: https://github.com/RPTools/maptool/issues/400
[i406]: https://github.com/RPTools/maptool/issues/406
[i407]: https://github.com/RPTools/maptool/issues/407
[i416]: https://github.com/RPTools/maptool/issues/416
[i424]: https://github.com/RPTools/maptool/issues/424
[i426]: https://github.com/RPTools/maptool/issues/426
[i429]: https://github.com/RPTools/maptool/issues/429
[i441]: https://github.com/RPTools/maptool/issues/441

MapTool 1.5.1
=====
A minor update to 1.5.0 consisting of bug fixes and small enhancements.

___

Bug Fixes
-----
* [#107][i107] - getTokenNativeHeight/Width Script Function
* [#189][i189] - transferVBL function is misnamed
* [#278][i278] - Fix existing unit tests and enable unit tests in build
* [#326][i326] - defineFunction causes error with macro edit window open
* [#324][i324] - fix output of setViewArea. This might break existing macro using workaround to interpret the broken result before the fix.


Enhancements
-----
* [#50][i50] - Decimal digits in map properties (distance per cell)
* [#255][i255] - Enable Delete Button on Draw Explore
* [#289][i255] - token opacity slider needs preview
* [#332][i332] - Allow to set color for personal lights in campaign Sight types



[i50]: https://github.com/RPTools/maptool/issues/50
[i107]: https://github.com/RPTools/maptool/issues/107
[i189]: https://github.com/RPTools/maptool/issues/189
[i255]: https://github.com/RPTools/maptool/issues/255
[i278]: https://github.com/RPTools/maptool/issues/278
[i255]: https://github.com/RPTools/maptool/issues/255
[i326]: https://github.com/RPTools/maptool/issues/326
[i324]: https://github.com/RPTools/maptool/issues/324
[i332]: https://github.com/RPTools/maptool/issues/332


MapTool 1.5.0
=====
A major update pulling in almost a years worth of enhancements and bug fixes from the Nerps fork back to the main MapTool repository. This will bring us back to a single build for users once again while we continue working on MapTool 2.0.

___

Bug Fixes
-----
* [#113][i113] - *Macro function getMoveCount() does not return terrain modifier costs*. See issue for full details but basically a new parameter is added so getMoveCount(0, 1) will return movement costs taking into account any Terrain Modifiers.
* [#108][i108] - *Fix setTokenOpacity to update token for players.*. Token is now updated with opacity effect on the server after setTokenOpacity macro calls.
* [#92][i92] - *MapTool should default to UTF-8 encoding*. Windows likes to default to it's one file encoding which can cause issues in macros and certain encoded characters. MapTool will now always launch using UTF-8 file encoding! I've also added a 'Encoding Information' section in Gather Debug Info under the help menu to verify what encoding you are using.
* [#80][i80] - *Comparison method violates its general contract in FogUtil.calculateVisibility(FogUtil.java:81)*. This should be fixed now.
* [#81][i81] - *Cell Highlight distance text not sizing for grid sizes*. This is now fixed
* [#76][i76] - Will no longer see errors when attempting to open initiative window on Linux or MacOS.
* [#68][i68] - MapTool's i18n language override enabled via Edit -> Preferences -> Startup tab. This will override your default language set by your OS.
* [#41][i41] - Allow player owned tokens without "sight" to move within currently exposed FoW, e.g. areas other PC token can currently see. Hopefully this is finally squashed properly...
* [#44][i44] - If running the JAR version with your own JRE installed, Edit -> Preferences will no longer throw and error and blow up! Instead the Startup tab will be grayed out (as those values will not be used and you must make your own startup script to set memory settings when using the JAR format)
* [#27][i27] - Code cleanup, .pdf & .por files will no longer throw errors to the log file.
* [#65][i65] - Gradle will once again build and deploy vs throw an error getting the branch name.
* [#179][i179] - Pulled in @Jaggeroth change from main RPTool's Repo; ZOrder sort violation problem by restoring the original comparator and only using the new figure comparator when sorting figure only.
* [#54][i54]  - Missing Preferences menu option on OS X
* [#59][i59]  - App does not check for new versions in 1.4.4.1
* [#5][i5]  - Adding new state causes java.lang.ArrayIndexOutOfBoundsException no more!
* [#6][i6]  - Fixed various Typos
* [#15][i15] - Lighting wasn't immediately forced to connected clients and should be fixed now.
* [#18][i18] - Exporting Campaigns back to 1.4.0.1 was failing due to new objects added. You can now export any campaign back to 1.4.0.1 but as always, this is permanent in that it will strip out new objects as in TokenVBl, new lighting options, etc but macros will not be touched and may fail if they contain new macro functions not available in 1.4.0.1.
* [#19][i19] - Default save location for tokens are now remembered!
* [#20][i20] - Added missing documentation for lights/vision, e.g. 'scale'
* [#21][i21] - Lights are not updating properly based on ownership looked like it was tied to other 'light' bugs and should now be fixed.
* [#23][i23] - Fixed sendToBack & bringToFront macros broke states and bar changes in the macro. This was an OLD one going back to 1.3b63! You can now safely use these functions in your macro now!
* [#30][i30] - Players see NPC movement when there are no lights no more! This was another old bug going back to 1.3b-something and only showed itself if you had NO lights (including personal lights, aka darkvision).
* [#232][i232] - Mouse pointer incorrectly changing to Hand pointer was an oversight which has been corrected, hands down the best bug fix!
* [#210][i210] - *Non-snap-to-grid Tokens have bad last path info* Tokens now walk the straight and narrow again, no more drunken paths shown.

Enhancements
-----
* [#125][i125] - When entering invalid JVM values in Startup Preferences, a dialog will not display explaining why it was not saved. Another dialog will show if any JVM values were changed warning the user that invalid options could prevent MapTool from starting and to confirm changes.
* [#77][i77] - Tweaked the A* algorithm for a more natural and straighter move though open spaces for both square and hex grids. Also tweaked the A* algorithm to find the shortest path more consistently.
* [#49][i49] - Pathfinding! When activated (via new 'AI' toggle button), tokens will find the shortest path to it's destination as you drag them on the token or hidden layers, taking VBL into account. Yes, this means your tokens will no longer walk thru VBL! If no path can be found (or found within several seconds) no path will be shown, however you can still move your token to that location. This can happen because the area is blocked off or you are working with a very complicated or large map. With MapTool allowing unbounded/nearly infinite map space, I had to include a timeout to prevent an infinite search.
A new token config value is also now available called Terrain Modifier. This multiplies the cost of moving into that tokens cell and taken into account with Pathfinding is used. Some examples are:
Setting the multiplier to 2 will cost 10 feet of movement vs 5 feet acting like difficult terrain.
Setting the multiplier to a sufficiently high number, like 99999, will effectively block the movement and make the token go around the obstacle. Useful for things like an arrow slit, window, lava, etc.
Any token can have this modifier, NPC tokens to make PC tokens go around them vs through them, or stamp tokens on the object layer like oil or water. You could also place tokens on the hidden layer over rocky terrain to denote difficult terrain.
Please note, at this time no macros are available to access these new feature, nor server options to force players to use this mode of moving tokens. Due to the complexity of this feature, I felt it better to get this out to you, the user, to play with and use (or not use) and provide feedback. Therefore the Terrain Modifier *could* change in the future or expand in functionality. There could be performance related hits as well, although I did my best to mitigate this, as well as you can turn this feature off and revert to basic movement.
Also note, currently fractional modifiers are not supported at this time nor straight addition modifiers. I plan to expand this functionality over time.
* [#45][i45] - Lighting has been improved to greatly reduce lag when multiple light sources are on a map. It also helps alleviate the slowness you encounter as you reveal more and more FoW.
* [#63][i63] - Spacebar functionality has been restored to it's original behavior, including ctrl+spacebar & shift+spacebar.
A new shift+ctrl+spacebar command along with a new pointer image is now available. When this keystroke combo is pressed, and you are a GM, the pointer will center & zoom all connected clients to that point. When it is released, all clients will return to their previous view point & zoom.
* [#67][i67] - A new vision/light type of GRID has also been added, which is a circle of the specified size but only lights up the affected grid cells within range, much like using the template tool. This is useful in systems like Pathfinder if you want to see exactly which grid cells (squares) are affected by a Light/Aura or can be seen. Aura for Channel Energy for instance, or seeing which grid cells are in dim light for concealment.
* [#71][i71] - The default data directory (USER_HOME/.maptool-{Vendor}, so for Nerps fork, .maptool-Nerps) can now be overridden in Edit -> Preferences -> Startup tab.
* [#43][i43] - Spotless and .appveyor.yml updated. This is purely a build process enhancement to make deployment of the releases better.
* [#66][i66] - Update packaged JRE to Java 10 and verify MapTool runs under Java 10. *Note: Java 9 was a short term release hence the update to Java 10.
* [#8][i8]  - New packaging mechanism! OS specific "installs" are now being generated using Oracles native javapackager tool. It packages the JAR, native executable, and JRE in the following packages: .exe (Windows), .dmg & .pkg (MacOS), & .deb (Linux) as well as unified JAR that can be run manually.
* [#26][i26] - MapTool now checks and alerts user when a new version is available as a GitHub release and allow you to download it! You can "skip" a version to stop alerting until the next release comes out or cancel all auto update checks. It will download the release based on your OS (.exe, .pkg, or .deb)
* [#9][i9]  - New macro function added to change token ownership to 'Owned by All', setOwnedByAll(boolean [,tokenID]) returns boolean
* [#22][i22] - Darkvision changed to Darkvision: circle r60 (removed distance=62.5)
* [#25][i25] - Cone lights now accept 'offset=x' as an option just like vision
* [#33][i33] - Java stack traces are sent automatically to Sentry.io for aggregation and notification. No private info is gathered or sent. This lets me know if an unreported bug shows up and how critical may be so I can get it fixed quicker and with minimal info needed from users.
* New RESTful functions getRequest & postRequest to send GET & POST requests to a URI. *Note: You must first turn access on in Preferences for these macro functions to work.
* New function exportData exportData(FilePath file, String data, boolean appendToFile) which saves string data to external file.
* New function getEnvironmentVariable(String name), Returns the value stored in the Environment Variable.
* New menu option added to the "Connections" window. Right clicking a player will offer a "Whisper" command that prepopulates the chat window with a whisper macro.
* [#237][i237] - Added support to use shift-enter to insert newlines into the command entry box (also known as the chat entry box)
* [#239][i239] - MapToolScriptTokenMaker now handles function names with . notation and dynamically pulls in all functions names. TokenMakerMaker no longer needs to be ran upon changes to MTScript.
* [#240][i240] - Macro Editor now has Auto-Completion for macro functions! A brief description and summary can be displayed (these will be added as time permits)
* [#332][i332] - Allow to set color for personal lights in campaign Sight types
* [#324][i324] - fix output of getViewArea. This might break existing macro using workaround to interpret the broken result before the fix.
* [#326][i326] - defineFunction with open edit window
* [#365][i365] - Support wrap and syntax in property editor

[i332]: https://github.com/RPTools/maptool/issues/332
[i324]: https://github.com/RPTools/maptool/issues/324
[i326]: https://github.com/RPTools/maptool/issues/326
[i365]: https://github.com/RPTools/maptool/issues/365
[i210]: https://github.com/RPTools/maptool/issues/210
[i113]: https://github.com/JamzTheMan/MapTool/issues/113
[i108]: https://github.com/JamzTheMan/MapTool/issues/108
[i92]: https://github.com/JamzTheMan/MapTool/issues/92
[i80]: https://github.com/JamzTheMan/MapTool/issues/80
[i81]: https://github.com/JamzTheMan/MapTool/issues/81
[i41]: https://github.com/JamzTheMan/MapTool/issues/41
[i77]: https://github.com/JamzTheMan/MapTool/issues/77
[i76]: https://github.com/JamzTheMan/MapTool/issues/76
[i44]: https://github.com/JamzTheMan/MapTool/issues/44
[i49]: https://github.com/JamzTheMan/MapTool/issues/49
[i45]: https://github.com/JamzTheMan/MapTool/issues/45
[i44]: https://github.com/JamzTheMan/MapTool/issues/44
[i43]: https://github.com/JamzTheMan/MapTool/issues/43
[i41]: https://github.com/JamzTheMan/MapTool/issues/41
[i27]: https://github.com/JamzTheMan/MapTool/issues/27
[i63]: https://github.com/JamzTheMan/MapTool/issues/63
[i65]: https://github.com/JamzTheMan/MapTool/issues/65
[i66]: https://github.com/JamzTheMan/MapTool/issues/66
[i67]: https://github.com/JamzTheMan/MapTool/issues/67
[i68]: https://github.com/JamzTheMan/MapTool/issues/68
[i71]: https://github.com/JamzTheMan/MapTool/issues/71
[i179]: https://github.com/RPTools/maptool/pull/179
[i8]: https://github.com/JamzTheMan/MapTool/issues/8
[i26]: https://github.com/JamzTheMan/MapTool/issues/26
[i9]: https://github.com/JamzTheMan/MapTool/issues/9
[i22]: https://github.com/JamzTheMan/MapTool/issues/22
[i25]: https://github.com/JamzTheMan/MapTool/issues/25
[i5]: https://github.com/JamzTheMan/MapTool/issues/5
[i6]: https://github.com/JamzTheMan/MapTool/issues/6
[i15]: https://github.com/JamzTheMan/MapTool/issues/15
[i18]: https://github.com/JamzTheMan/MapTool/issues/18
[i19]: https://github.com/JamzTheMan/MapTool/issues/19
[i20]: https://github.com/JamzTheMan/MapTool/issues/20
[i21]: https://github.com/JamzTheMan/MapTool/issues/21
[i23]: https://github.com/JamzTheMan/MapTool/issues/23
[i30]: https://github.com/JamzTheMan/MapTool/issues/30
[i33]: https://github.com/JamzTheMan/MapTool/issues/33
[i54]: https://github.com/JamzTheMan/MapTool/issues/54
[i59]: https://github.com/JamzTheMan/MapTool/issues/59
[i125]: https://github.com/JamzTheMan/MapTool/issues/125
[i237]: https://github.com/RPTools/maptool/issues/237
[i239]: https://github.com/RPTools/maptool/issues/239
[i240]: https://github.com/RPTools/maptool/issues/240
[i232]: https://github.com/RPTools/maptool/issues/232
[i392]: https://github.com/RPTools/maptool/issues/392<|MERGE_RESOLUTION|>--- conflicted
+++ resolved
@@ -1,16 +1,3 @@
-<<<<<<< HEAD
-Maptool 1.5.14
-=====
-**Highlights**
-- Bug fix release.
-
-**Bug Fixes**
-- [#1326][i1326] `json.path.read()` was turning numbers into strings when using the max, min, avg, length, sum and stddev path functions. Fixed.
-- [#1300][i1300] Several bugs with `copyTokens()` when used with/without updates parameter fixed.
-
-[i1326]: https://github.com/RPTools/maptool/issues/1326
-[i1300]: https://github.com/RPTools/maptool/issues/1300
-=======
 Maptool 1.6.0
 =====
 Lots of enhancements, bug fixes and improvements to the code base.
@@ -112,7 +99,20 @@
 [i643]: https://github.com/RPTools/maptool/issues/643
 [i221]: https://github.com/RPTools/maptool/issues/221
 [i198]: https://github.com/RPTools/maptool/issues/198
->>>>>>> 677b25bc
+
+
+Maptool 1.5.14
+=====
+**Highlights**
+- Bug fix release.
+
+**Bug Fixes**
+- [#1326][i1326] `json.path.read()` was turning numbers into strings when using the max, min, avg, length, sum and stddev path functions. Fixed.
+- [#1300][i1300] Several bugs with `copyTokens()` when used with/without updates parameter fixed.
+
+[i1326]: https://github.com/RPTools/maptool/issues/1326
+[i1300]: https://github.com/RPTools/maptool/issues/1300
+
 
 Maptool 1.5.13
 =====
