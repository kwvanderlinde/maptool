--- conflicted
+++ resolved
@@ -63,8 +63,6 @@
 * [#237][i237] - Added support to use shift-enter to insert newlines into the command entry box (also known as the chat entry box)
 * [#239][i239] - MapToolScriptTokenMaker now handles function names with . notation and dynamically pulls in all functions names. TokenMakerMaker no longer needs to be ran upon changes to MTScript.
 * [#240][i240] - Macro Editor now has Auto-Completion for macro functions! A brief description and summary can be displayed (these will be added as time permits)
-<<<<<<< HEAD
-<<<<<<< HEAD
 * [#332][i332] - Allow to set color for personal lights in campaign Sight types
 * [#324][i324] - fix output of getViewPort. This might break existing macro using workaround to interpret the broken result before the fix.
 * [#326][i326] - defineFunction with open edit window
@@ -73,10 +71,6 @@
 [i332]: https://github.com/RPTools/maptool/issues/332
 [i324]: https://github.com/RPTools/maptool/issues/324
 [i326]: https://github.com/RPTools/maptool/issues/326
-=======
-* [#365][i365] - Support wrap and syntax in property editor
-
->>>>>>> 6dd11fd4
 [i365]: https://github.com/RPTools/maptool/issues/365
 [i210]: https://github.com/RPTools/maptool/issues/210
 [i113]: https://github.com/JamzTheMan/MapTool/issues/113
