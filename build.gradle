--- conflicted
+++ resolved
@@ -404,7 +404,6 @@
     implementation group: 'com.squareup.okhttp3', name: 'okhttp', version: '4.9.3'
 
     // Better JSON functions...
-<<<<<<< HEAD
     implementation group: 'com.google.code.gson', name: 'gson', version: '2.8.9'		// https://mvnrepository.com/artifact/com.google.code.gson/gson
 
     // Declare the dependency for your favourite test framework you want to use in your tests.
@@ -413,12 +412,10 @@
     // 'test.useTestNG()' to your build script.
     //testCompile 'junit:junit:4.12'
     testImplementation 'org.junit.jupiter:junit-jupiter-api:5.8.2'
-=======
     implementation group: 'com.google.code.gson', name: 'gson', version: '2.9.0'		// https://mvnrepository.com/artifact/com.google.code.gson/gson
 
     testImplementation 'org.junit.jupiter:junit-jupiter-api:5.8.2'
     testImplementation 'org.junit.jupiter:junit-jupiter-params:5.8.2'
->>>>>>> fbe469eb
     testRuntimeOnly 'org.junit.jupiter:junit-jupiter-engine:5.8.2'
 
     // For mocking features during unit tests
