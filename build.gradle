/*
* For more details take a look at the Java Quickstart chapter in the Gradle
* user guide available at https://docs.gradle.org/4.1/userguide/tutorial_java_projects.html
*/

buildscript {
    repositories {
        mavenCentral()
    }
    dependencies {
        classpath 'com.google.protobuf:protobuf-gradle-plugin:0.8.17'
    }
}

// Access Git info from build script
plugins {
    id "application"
    id "org.ajoberstar.grgit" version "4.1.0"
    id "com.diffplug.spotless" version "5.2.0"
<<<<<<< HEAD
    id 'org.openjfx.javafxplugin' version '0.0.8'
    id 'org.beryx.runtime' version '1.12.4'
    id "com.google.protobuf" version "0.8.17"
=======
    id 'org.openjfx.javafxplugin' version '0.0.10'
    id 'org.beryx.runtime' version '1.12.5'
>>>>>>> cc8bab91
}

// Apply the java plugin to add support for Java
apply plugin: 'base'
apply plugin: 'application'
apply plugin: 'java'
apply plugin: 'eclipse'
apply plugin: 'com.diffplug.spotless'

// Definitions
defaultTasks 'clean', 'build'
sourceCompatibility = 16
targetCompatibility = 16
def grpcVersion = '1.39.0'
def protobufVersion = '3.17.3'
def protocVersion = protobufVersion


// Used by gradle assemble & run tasks
mainClassName = 'net.rptools.maptool.client.LaunchInstructions'
applicationDefaultJvmArgs = ["-Xss8M"]
def appSemVer = ""
def winUpgradeUUID = UUID.randomUUID().toString();

// Custom properties
ext {
    // Allow packagers to build from the source code tarball, which doesn't
    // have '.git'
    revisionFull = project.findProperty('gitCommit')
    revision = revisionFull ? revisionFull.substring(0, 10) : ''
    tagVersion = project.findProperty('gitTag')
    environment = 'Production'
    sentryDSN = sentry_production_dsn

    if (!project.hasProperty('noGit')) {
        // Get tag and commit info from Git to use for version numbering
        def grgit = org.ajoberstar.grgit.Grgit.open(currentDir: file('.'))
        def head = grgit.head()
        def tags = grgit.tag.list().find {
            it.commit == head
        }

        revision = head.abbreviatedId
        revisionFull = head.id

        if (tags) {
            tagVersion = tags.getName()
            environment = "Production"
            sentryDSN = sentry_production_dsn
        } else {
            tagVersion = 'SNAPSHOT-' + revision
            project.description = "SNAPSHOT-" + revision
            environment = "Development"
            sentryDSN = sentry_development_dsn
        }
    }

    // This will strip anything other than core semver from the tag
    // e.g. "1.7.2-rc.1" becomes "1.7.2"
    def foundTags = (tagVersion =~ /\d+\.\d+\.\d+/).findAll()

    // If no semver exists, like in dev environment use a defaultVersion from gradle.properties
    if (foundTags.isEmpty()) {
        appSemVer = defaultVersion
    } else {
        appSemVer = foundTags[0]
        developerRelease = ""
    }

    // vendor, tagVersion, appSemVer, and DSN's defaults are set in gradle.properties
    println 'Configuring for ' + project.name + developerRelease + " " + tagVersion + " by " + vendor
    println "AppVersion: " + appSemVer

    // vendor, tagVersion, appSemVer, and DSNs defaults are set in gradle.properties
    println "OS Detected: " + osdetector.os
}

spotless {
    java {
        target project.fileTree(project.rootDir) {
            include 'src/**/*.java'
            exclude '**/JTextAreaAppender.java'
            exclude '**/TransferableHelper.java' // Temporary until switch expression is supported.
        }
        licenseHeaderFile 'spotless.license.java'


        // Now using the Google Java style guide
        googleJavaFormat()
    }

    format 'misc', {
        target '**/*.gradle', '**/.gitignore'

        // spotless has built-in rules for most basic formatting tasks
        trimTrailingWhitespace()
        // or spaces. Takes an integer argument if you don't like 4
        indentWithSpaces(4)
    }
}


// org.openjfx.javafxplugin
javafx {
    version = '16'
    // modules = ['javafx.fxml', 'javafx.graphics']
    modules = ['javafx.base', 'javafx.controls', 'javafx.media', 'javafx.swing', 'javafx.web', 'javafx.fxml', 'javafx.graphics']
}

protobuf {
    protoc { artifact = "com.google.protobuf:protoc:${protocVersion}" }
 //   plugins {
 //       grpc { artifact = "io.grpc:protoc-gen-grpc-java:${grpcVersion}" }
 //   }
  //  generateProtoTasks {
  //      all()*.plugins { grpc {} }
  //  }
}

// Inform IDEs like IntelliJ IDEA, Eclipse or NetBeans about the generated code.
sourceSets {
    main {
        java {
            srcDirs 'build/generated/source/proto/main/grpc'
            srcDirs 'build/generated/source/proto/main/java'
        }
    }
}

run {
    args = ['-v=' + appSemVer]
    applicationDefaultJvmArgs = ["-Xss8M", "-Dsentry.environment=Development", "-Dfile.encoding=UTF-8",
                                 "-DMAPTOOL_DATADIR=.maptool-" + vendor.toLowerCase(), "-XX:+ShowCodeDetailsInExceptionMessages",
                                 "--add-opens=java.desktop/java.awt=ALL-UNNAMED", "--add-opens=java.desktop/java.awt.geom=ALL-UNNAMED",
                                 "--add-opens=java.desktop/sun.awt.geom=ALL-UNNAMED", "--add-opens=java.base/java.util=ALL-UNNAMED",
                                 "--add-opens=javafx.web/javafx.scene.web=ALL-UNNAMED", "--add-opens=javafx.web/com.sun.webkit=ALL-UNNAMED",
                                 "--add-opens=java.desktop/javax.swing=ALL-UNNAMED","--add-opens=java.desktop/sun.awt.shell=ALL-UNNAMED"]
    // Add -Dlog4j2.debug to see log4j2 details
    // Add  -Djavax.net.debug=all to debug networking issues

    if (osdetector.os.is('osx')) {
        applicationDefaultJvmArgs += [ '-Xdock:name=' + project.name + developerRelease ]
    }

    if (System.getProperty("exec.args") != null) {
        args System.getProperty("exec.args").split()
    }
}

// Badass Runtime Plugin Options
runtime {
    options = ['--strip-debug', '--strip-native-commands', '--compress', '2', '--no-header-files', '--no-man-pages']
    modules = ['java.base',
               'java.compiler',
               'java.datatransfer',
               'java.desktop',
               'java.instrument',
               'java.logging',
               'java.management',
               'java.naming',
               'java.net.http',
               'java.prefs',
               'java.rmi',
               'java.scripting',
               'java.security.sasl',
               'java.sql',
               'java.transaction.xa',
               'java.xml',
               'jdk.dynalink',
               'jdk.jfr',
               'jdk.jsobject',
               'jdk.unsupported',
               'jdk.unsupported.desktop',
               'jdk.xml.dom',
               'jdk.crypto.cryptoki',
               'jdk.crypto.ec'
            ]



    jpackage {
        installerOutputDir = file("releases")
        jvmArgs = ["-Xss8M", "-Dsentry.environment=Production", "-Dfile.encoding=UTF-8",
                   "-DMAPTOOL_DATADIR=.maptool-" + vendor.toLowerCase(), "-XX:+ShowCodeDetailsInExceptionMessages",
                   "--add-opens=java.desktop/java.awt=ALL-UNNAMED", "--add-opens=java.desktop/java.awt.geom=ALL-UNNAMED",
                   "--add-opens=java.desktop/sun.awt.geom=ALL-UNNAMED", "--add-opens=java.base/java.util=ALL-UNNAMED",
                   "--add-opens=javafx.web/javafx.scene.web=ALL-UNNAMED", "--add-opens=javafx.web/com.sun.webkit=ALL-UNNAMED",
                   "--add-opens=java.desktop/javax.swing=ALL-UNNAMED","--add-opens=java.desktop/sun.awt.shell=ALL-UNNAMED"]

        imageOptions = []
        imageName = project.name + developerRelease
        installerName = project.name
        installerOptions = [
                //'--temp', 'releases/temp-files',
                '--verbose',
                '--description', project.description,
                '--copyright', 'Copyright 2000-2021 RPTools.net',
                '--license-file', 'package/license/COPYING.AFFERO',
                '--app-version', appSemVer,
                '--vendor', vendor,
                '--file-associations', 'package/associations.properties'
        ]

        if (osdetector.os.is('windows')) {
            println "Setting Windows installer options with upgrade uuid = " + winUpgradeUUID
            resourceDir = file('package/windows')
            imageOptions += ['--icon', 'package/windows/' + project.name + developerRelease + '.ico']
            installerOptions += [
                    '--win-dir-chooser',
                    '--win-per-user-install',
                    '--win-shortcut',
                    '--win-menu',
                    '--win-menu-group', vendor,
                    '--win-upgrade-uuid', winUpgradeUUID
            ]
            targetPlatform('win') {
                jdkHome = jdkDownload('https://github.com/AdoptOpenJDK/openjdk16-binaries/releases/download/jdk-16%2B36/OpenJDK16-jdk_x64_windows_hotspot_16_36.zip');
            }
        }

        if (osdetector.os.is('osx')) {
            println "Setting MacOS installer options"
            imageOptions += ['--icon', 'package/macosx/' + project.name + developerRelease + '.icns']
            installerOptions += [
                    '--mac-package-name', project.name + developerRelease
            ]
            targetPlatform('mac') {
                jdkHome = jdkDownload('https://github.com/AdoptOpenJDK/openjdk16-binaries/releases/download/jdk-16%2B36/OpenJDK16-jdk_x64_mac_hotspot_16_36.tar.gz');
                jvmArgs += [ '-Xdock:name=' + project.name + developerRelease ]
            }
        }

        if (osdetector.os.is('linux')) {
            println "Setting Linux installer options"
            resourceDir = file('package/linux')
            imageOptions += ['--icon', 'package/linux/' + project.name + developerRelease + '.png']
            installerOptions += [
                    '--linux-menu-group', 'Game',
                    '--linux-shortcut'
            ]

            if (installerType == 'deb') {
                installerOptions += [
                        '--linux-deb-maintainer', 'admin@rptools.net'
                ]
            }

            if (installerType == 'rpm') {
                installerOptions += [
                        '--linux-rpm-license-type', 'AGPLv3'
                ]
            }
            targetPlatform('linux') {
                jdkHome = jdkDownload('https://github.com/AdoptOpenJDK/openjdk16-binaries/releases/download/jdk-16%2B36/OpenJDK16-jdk_x64_linux_hotspot_16_36.tar.gz');
            }
        }
    }
}
// In this section you declare where to find the dependencies of your project
repositories {
    // Use 'jcenter' for resolving your dependencies.
    // You can declare any Maven/Ivy/file repository here.
    mavenLocal()
    mavenCentral()
    maven { url = 'https://maptool.craigs-stuff.net/repo/' }
    maven { url = 'https://nerps.net/repo/' }
    maven { url = 'https://jitpack.io' }
}


// In this section you declare the dependencies for your production and test code
dependencies {
    // Jamz: Do NOT update log4j libs without testing with uberjar build, 2.13.0 currently does not work
    // See open issue: https://issues.apache.org/jira/browse/LOG4J2-673
    implementation group: 'org.apache.logging.log4j', name: 'log4j-core', version: '2.13.0'
    implementation group: 'org.apache.logging.log4j', name: 'log4j-api', version: '2.13.0'
    implementation group: 'org.apache.logging.log4j', name: 'log4j-1.2-api', version: '2.13.0'	// Bridges v1 to v2 for other code in other libs

    implementation group: 'org.slf4j', name: 'slf4j-simple', version: '1.7.31'
    implementation group: 'commons-logging', name: 'commons-logging', version: '1.2'


    // Image processing lib
    implementation group: 'com.twelvemonkeys.imageio', name: 'imageio-core', version: '3.7.0'	// https://mvnrepository.com/artifact/com.twelvemonkeys.imageio/imageio-core
    implementation group: 'com.twelvemonkeys.imageio', name: 'imageio-jpeg', version: '3.7.0'	// https://mvnrepository.com/artifact/com.twelvemonkeys.imageio/imageio-core
    implementation group: 'com.twelvemonkeys.imageio', name: 'imageio-psd', version: '3.7.0'	// https://mvnrepository.com/artifact/com.twelvemonkeys.imageio/imageio-psd
    implementation group: 'com.twelvemonkeys.imageio', name: 'imageio-tiff', version: '3.7.0'
    implementation group: 'com.twelvemonkeys.imageio', name: 'imageio-batik', version: '3.7.0'
    implementation group: 'com.twelvemonkeys.imageio', name: 'imageio-tga', version: '3.7.0'
    implementation group: 'com.twelvemonkeys.imageio', name: 'imageio-bmp', version: '3.7.0'

    implementation 'org.apache.xmlgraphics:batik-all:1.14' // For Twelvemonkey SVG


    // For Sentry bug reporting
    implementation group: 'io.sentry', name: 'sentry', version: '1.7.29'
    implementation group: 'io.sentry', name: 'sentry-log4j2', version: '1.7.29'

    implementation group: 'org.apache.commons', name: 'commons-collections4', version: '4.4'
    implementation group: 'org.apache.commons', name: 'commons-configuration2', version: '2.7'

    implementation 'commons-beanutils:commons-beanutils:1.9.4'
    implementation 'commons-io:commons-io:2.10.0'
    implementation 'commons-jxpath:commons-jxpath:1.3'
    implementation 'commons-lang:commons-lang:2.6'
    implementation 'commons-net:commons-net:3.8.0'
    implementation 'commons-cli:commons-cli:1.4'

    // RPTool Libs
    implementation 'net.rptools.decktool:decktool:1.0.b1'
    implementation 'com.github.RPTools:maptool-resources:1.6.0'
    implementation 'com.github.RPTools:parser:1.8.3'
    implementation 'net.rptools.dicelib:dicelib:1.8.3'

    // Currently hosted on nerps.net/repo
    implementation group: 'com.jidesoft', name: 'jide-common', version: '3.7.9'
    implementation group: 'com.jidesoft', name: 'jide-components', version: '3.7.9'
    implementation group: 'com.jidesoft', name: 'jide-dialogs', version: '3.7.9'
    implementation group: 'com.jidesoft', name: 'jide-dock', version: '3.7.9'
    implementation group: 'com.jidesoft', name: 'jide-editor', version: '3.7.9'
    implementation group: 'com.jidesoft', name: 'jide-grids', version: '3.7.9'
    implementation group: 'com.jidesoft', name: 'jide-properties', version: '3.7.9'
    implementation group: 'com.jidesoft', name: 'jide-shortcut', version: '3.7.9'

    implementation 'org.eclipse.jetty:jetty-server:9.4.42.v20210604'
    implementation 'org.eclipse.jetty:jetty-servlet:9.4.42.v20210604'
    implementation 'org.eclipse.jetty:jetty-webapp:9.4.42.v20210604'
    implementation 'org.eclipse.jetty:jetty-continuation:9.4.42.v20210604'
    implementation 'org.eclipse.jetty.websocket:websocket-client:9.4.42.v20210604'
    implementation 'org.eclipse.jetty.websocket:websocket-server:9.4.42.v20210604'
    implementation 'org.eclipse.jetty.websocket:websocket-servlet:9.4.42.v20210604'
    implementation 'org.eclipse.jetty.websocket:websocket-api:9.4.42.v20210604'

    implementation 'net.sf.ezmorph:ezmorph:1.0.6'
    implementation 'net.sf.json-lib:json-lib:2.4:jdk15'

    // This is just the standard abeille-formsrt but need to rename it so jpackage puts it at the
    // end of the classpath list becuase it contains an old version of batik which is causing
    // SVG rendering to fail.
    implementation 'net.java.abeille:zz-abeille-formsrt:2.0'

    implementation 'org.hibernate:antlr:2.7.5H3'
    implementation 'org.reflections:reflections:0.9.11'
    implementation 'com.caucho:hessian:4.0.63'
    implementation 'org.mozilla:rhino:1.7.12'
    implementation 'ca.odell.renderpack:renderpack:1.2004'
    implementation 'net.tsc.servicediscovery:servicediscovery:1.0.b5'
    implementation 'net.sbbi.upnp:upnplib:1.0.9-nodebug'
    implementation 'com.withay:withay-util:1.0'
    implementation 'xmlpull:xmlpull:1.1.3.1'
    implementation 'xpp3:xpp3_min:1.1.4c'
    implementation 'com.thoughtworks.xstream:xstream:1.4.17'
    implementation 'yasb:yasb:0.2-21012007'
    implementation 'de.muntjak.tinylookandfeel:tinylaf-nocp:1.4.0'
    implementation group: 'org.graalvm.js', name: 'js', version: '21.2.0'
    implementation group: 'org.graalvm.js', name: 'js-scriptengine', version: '21.1.0'

    implementation 'com.jayway.jsonpath:json-path:2.6.0'

    // For PDF image extraction
    implementation 'org.apache.pdfbox:pdfbox:2.0.24'
    implementation 'org.apache.pdfbox:pdfbox-tools:2.0.24'
    implementation 'org.bouncycastle:bcmail-jdk15on:1.69'								// To decrypt passworded/secured pdf's
    implementation 'com.github.jai-imageio:jai-imageio-core:1.4.0'						// For pdf image extraction, specifically for jpeg2000 (jpx) support.
    implementation 'com.github.jai-imageio:jai-imageio-jpeg2000:1.4.0'					// For pdf image extraction, specifically for jpeg2000 (jpx) support.



    implementation 'com.github.gotson:webp-imageio:0.2.1' // webp support https://search.maven.org/artifact/com.github.gotson/webp-imageio/0.2.1/jar

    // For syntax highlighting in macro editor
    implementation group: 'com.fifesoft', name: 'rsyntaxtextarea', version: '3.1.3'		// https://mvnrepository.com/artifact/com.fifesoft/rsyntaxtextarea
    implementation group: 'com.fifesoft', name: 'rstaui', version: '3.1.2'				// https://mvnrepository.com/artifact/com.fifesoft/rstaui
    implementation group: 'com.fifesoft', name: 'autocomplete', version: '3.1.2'		// https://mvnrepository.com/artifact/com.fifesoft/autocomplete

    // For simple xml work in Hero Lab integration
    implementation group: 'com.jcabi', name: 'jcabi-xml', version: '0.22.2'				// https://mvnrepository.com/artifact/com.jcabi/jcabi-xml

    // For some math functions used in the A* Pathfinding
    // https://locationtech.github.io/jts/jts-features.html
    implementation group: 'org.locationtech.jts', name: 'jts-core', version: '1.16.1'	// https://mvnrepository.com/artifact/org.locationtech.jts/jts-core

    // For RESTful functions
    implementation group: 'com.squareup.okhttp3', name: 'okhttp', version: '4.9.1'

    // Better JSON functions...
    implementation group: 'com.google.code.gson', name: 'gson', version: '2.8.7'		// https://mvnrepository.com/artifact/com.google.code.gson/gson

    // Declare the dependency for your favourite test framework you want to use in your tests.
    // TestNG is also supported by the Gradle Test task. Just change the
    // testimplementation dependency to testimplementation 'org.testng:testng:6.8.1' and add
    // 'test.useTestNG()' to your build script.
    //testCompile 'junit:junit:4.12'
    testImplementation 'org.junit.jupiter:junit-jupiter-api:5.7.2'
    testRuntimeOnly 'org.junit.jupiter:junit-jupiter-engine:5.7.2'

    // For mocking features during unit tests
    testImplementation group: 'org.mockito', name: 'mockito-core', version: '3.11.2'

    // flexmark markdown parsing / conversion
    implementation 'com.vladsch.flexmark:flexmark-all:0.62.2'


    // Apache Tika Parsers for determining file type
    implementation 'com.github.lafa.tikaNoExternal:tika-parsers:1.0.18'

    // Noise Generator
    implementation 'com.github.cwisniew:NoiseLib:1.0.0' // The most recent version, 1.0.0 is build for a later java version: major version 55 is newer than 54, the highest major version supported by this compiler

    implementation group: 'org.java-websocket', name: 'Java-WebSocket', version: '1.5.1'
    implementation group: 'dev.onvoid.webrtc', name: 'webrtc-java', version: '0.2.0'
    implementation group: 'dev.onvoid.webrtc', name: 'webrtc-java-windows-x86_64', version: '0.1.0'
    implementation "io.grpc:grpc-protobuf:${grpcVersion}"
    //implementation "io.grpc:grpc-stub:${grpcVersion}"
    //compileOnly "org.apache.tomcat:annotations-api:6.0.53"
}


task configSentryRelease(type: Copy) {
    from("build-resources/sentry.properties.template")
    into("src/main/resources/")
    rename("sentry.properties.template", "sentry.properties")
    def tokens = [
            AppVersion : "${tagVersion}",
            Environment: "${environment}",
            SentryDSN  : "${sentryDSN}"
    ]
    expand(tokens)
    inputs.properties(tokens)
}

task uberJar(type: Jar) {
    group = 'distribution'
    zip64 = true
    description = 'Create uber jar for native installers'

    baseName project.name + '-' + tagVersion
    destinationDirectory = file("$rootDir/releases")
    duplicatesStrategy = DuplicatesStrategy.INCLUDE

    manifest {
        attributes 'Implementation-Title': project.name + developerRelease,
                'Implementation-Version': tagVersion,
                'Implementation-Vendor': vendor,
                'Git-Commit': revision,
                'Git-Commit-SHA': revisionFull,
                'Built-By': System.getProperty('user.name'),
                'Built-Date': new Date(),
                'Built-JDK': System.getProperty('java.version'),
                'Source-Compatibility': project.sourceCompatibility,
                'Target-Compatibility': project.targetCompatibility,
                'Main-Class': project.mainClassName
    }

    from {
        configurations.runtimeClasspath.collect {
            it.isDirectory() ? it : zipTree(it)
        }
    }
    with jar
    exclude 'META-INF/*.RSA', 'META-INF/*.SF','META-INF/*.DSA'	// Jamz: This is needed to prevent org.bouncycastle:bcmail resigning and security errors
    exclude 'module-info.class' //This is to make sure maptool doesn't become a module by including module-info of dependencies. Probably needs to be fixed before we go to jdk 11+
}

jar {
    manifest {
        attributes 'Implementation-Title': project.name + developerRelease,
                'Implementation-Version': tagVersion,
                'Implementation-Vendor': vendor,
                'Git-Commit': revision,
                'Git-Commit-SHA': revisionFull,
                'Built-By': System.getProperty('user.name'),
                'Built-Date': new Date(),
                'Built-JDK': System.getProperty('java.version'),
                'Source-Compatibility': project.sourceCompatibility,
                'Target-Compatibility': project.targetCompatibility,
                'Main-Class': project.mainClassName
    }
}

// For logging Git Commit during CI
task displayGitInfo {
    doLast {
        println 'Git-Commit-SHA: ' + revisionFull
    }
}

// Currently includes license files
task copyPackageExtras(type: Copy) {
    from('package/license/')
    into('build/libs/')
    include('*')
    duplicatesStrategy = DuplicatesStrategy.INCLUDE
}

javadoc {
    options.addStringOption('Xmaxwarns', '2000')
    options.addBooleanOption('html5', true)
    options.tags("note:a:<strong><u>Note:</u></strong>")
}

test {
    useJUnitPlatform()
}

task createWrapper(type: Wrapper) {
    gradleVersion = '6.3'
}

// Configure current release tag in Sentry.io properties
processResources.dependsOn configSentryRelease<|MERGE_RESOLUTION|>--- conflicted
+++ resolved
@@ -17,14 +17,11 @@
     id "application"
     id "org.ajoberstar.grgit" version "4.1.0"
     id "com.diffplug.spotless" version "5.2.0"
-<<<<<<< HEAD
     id 'org.openjfx.javafxplugin' version '0.0.8'
     id 'org.beryx.runtime' version '1.12.4'
     id "com.google.protobuf" version "0.8.17"
-=======
     id 'org.openjfx.javafxplugin' version '0.0.10'
     id 'org.beryx.runtime' version '1.12.5'
->>>>>>> cc8bab91
 }
 
 // Apply the java plugin to add support for Java
