--- conflicted
+++ resolved
@@ -445,12 +445,11 @@
     implementation "com.google.protobuf:protobuf-java-util:${protobufVersion}"
 
 
-<<<<<<< HEAD
+    // Java Tuples
+    implementation 'com.flipkart.utils:javatuples:3.0'
+
     // Mulitouch
     implementation 'com.github.thelsing:mt4j-input:1.0'
-=======
-    // Java Tuples
-    implementation 'com.flipkart.utils:javatuples:3.0'
 
     // HTTP End Point
     implementation 'javax.ws.rs:javax.ws.rs-api:2.1.1'
@@ -459,7 +458,6 @@
     implementation 'org.jsoup:jsoup:1.14.3'
 
     implementation 'com.google.guava:guava:31.0.1-jre'
->>>>>>> 18a57172
 }
 
 
