import org.apache.tools.ant.filters.ReplaceTokens
import java.text.SimpleDateFormat
import org.ajoberstar.grgit.*
import org.gradle.api.tasks.JavaExec

buildscript {
	repositories {
		mavenCentral()
		jcenter()
		maven {
			url "https://plugins.gradle.org/m2/" 
		}
	}
	dependencies {
		classpath 'org.ajoberstar:gradle-git:0.11.2'
		classpath "de.gliderpilot.gradle.jnlp:gradle-jnlp-plugin:0.0.5"
		classpath "com.diffplug.gradle.spotless:spotless:1.3.3"
	}
}

configurations {
	osxTools
	ftpAntTask
}

configurations.all {
	resolutionStrategy {
		cacheChangingModulesFor 0, 'seconds'
	}
}


dependencies {
	osxTools 'com.oracle.appbundler:AppBundlerTask:1.0'
	
	ftpAntTask("org.apache.ant:ant-commons-net:1.9.4")
	{
		module("commons-net:commons-net:1.4.1") { dependencies "oro:oro:2.0.8:jar" }
	}
}

//Functions & Variables
ext.compileDate = new Date();
ext.yyyymmdd = (new SimpleDateFormat('yyyyMMDD')).format(ext.compileDate);
ext.repo = Grgit.open(project.file('.'))

//Gets the version name from the build file or gradle properties
def getVersionName() {
	if (project.hasProperty('buildVersion')) {
		return buildVersion
	} else {
		String vtxtVersionNo = file('build-resources/version.txt').text.trim()
		return vtxtVersionNo
	}
}

// Look for various properties and return defaults if not defined.
// (You should define the various local directories in your gradle.properties)
def getLocalProperty(property) {
	def result
	switch (property) {
		case 'jWrapperDir':
			if (project.hasProperty('jWrapperDir')) {
				result = jWrapperDir
			} else {
				result = rootDir.toString() + "/build-resources/jWrapper"
			}
			break
		case 'Windows32JRE':
			if (project.hasProperty('Windows32JRE')) {
				result = Windows32JRE
			} else {
				result = rootDir.toString() + "../JREs/windows32"
			}
			break
		case 'Windows64JRE':
			if (project.hasProperty('Windows64JRE')) {
				result = Windows64JRE
			} else {
				result = rootDir.toString() + "../JREs/windows64"
			}
			break
		case 'Linux32JRE':
			if (project.hasProperty('Linux32JRE')) {
				result = Linux32JRE
			} else {
				result = rootDir.toString() + "../JREs/linux32"
			}
			break
		case 'Linux64JRE':
			if (project.hasProperty('Linux64JRE')) {
				result = Linux64JRE
			} else {
				result = rootDir.toString() + "../JREs/linux64"
			}
			break
		case 'Mac64JRE':
			if (project.hasProperty('Mac64JRE')) {
				result = Mac64JRE
			} else {
				result = rootDir.toString() + "../JREs/mac64"
			}
			break
		default:
			result = ''
			break
	}
	
	return result
}

allprojects {
	repositories {
		mavenCentral()
		maven { url = 'http://maptool.craigs-stuff.net/repo/' }
		// maven { url = 'http://www.nerps.net/repo/' }
		mavenLocal()
	}

	group = 'net.rptools.maptool'
	version = getVersionName()
}


subprojects {
	apply plugin: 'java'
	apply plugin: 'findbugs'
	apply plugin: 'pmd'
	apply plugin: 'application'
	apply plugin: "com.diffplug.gradle.spotless"
	apply plugin: 'eclipse'

	sourceCompatibility = 1.8
	targetCompatibility = 1.8

	// Dont fail build if tests fail until tests are cleaned up
	test.ignoreFailures = true

	findbugs {
		ignoreFailures = true
		toolVersion = '3.0.0'
		effort = 'max'
		sourceSets = []  // Empty source set so it wont run during build/check
	}

	pmd {
		ignoreFailures = true
		sourceSets = []  // Empty source set so it wont run during tebuild/check
	}

	spotless {
		java { 
			//licenseHeaderFile	'../spotless.license.java'
			eclipseFormatFile	'../build-resources/eclipse.prefs.formatter.xml' 
		}
		
		format 'misc', {
			target '**/*.gradle', '**/*.md', '**/.gitignore'
	
			// spotless has built-in rules for the most basic formatting tasks
			trimTrailingWhitespace()
			indentWithTabs() // or spaces. Takes an integer argument if you don't like 4
		}
	}

}


project(':launcher') {
	mainClassName='net.rptools.maptool.launcher.MapToolLauncher'
	ext.distSource = projectDir.getPath() + '/src/dist/'

	dependencies {
		compile 'commons-configuration:commons-configuration:1.10'
		compile 'commons-cli:commons-cli:1.3'
		compile files('../build-resources/jWrapper/jwrapperlib/jwrapper_utils.jar')

		testCompile group: 'junit', name: 'junit', version: '4.11'
	}

	jar {
		manifest.attributes(
				'Main-Class': mainClassName,
				)
	}

	processResources {
		from(sourceSets.main.resources.srcDirs) {
			include '**/*.properties'
			filter(ReplaceTokens, tokens: [
				'buildDate': rootProject.ext.yyyymmdd,  'buildNumber': getVersionName()])
		}
		from(sourceSets.main.resources.srcDirs) {
			exclude '**/*.properties'
		}
	}

	task release(dependsOn: assemble) << {
	}

	// create a single Jar with all dependencies
	task fatJar(type: Jar) {
		classifier 'fat'
		manifest {
			attributes 'Implementation-Title': 'MapTool-Launcher',
			'Implementation-Version': version,
			'Built-By': System.getProperty('user.name'),
			'Built-Date': new Date(),
			'Built-JDK': System.getProperty('java.version'),
			'Source-Compatibility': project.sourceCompatibility,
			'Target-Compatibility': project.targetCompatibility,
			'Main-Class': project.mainClassName
		}

		baseName = 'MapTool-Launcher'
		from { configurations.compile.collect { it.isDirectory() ? it : zipTree(it) } }
		with jar
	}

	task deleteBuild(type: Delete) { delete 'build/' }
}

project(':maptool') {
	apply plugin: 'de.gliderpilot.jnlp'
	mainClassName='net.rptools.maptool.client.LaunchInstructions'
	ext.distSource = projectDir.getPath() + '/src/dist/'

	dependencies {
		compile 'net.java.abeille:abeille-formsrt:2.0'
		compile 'net.rptools.clientserver:clientserver:1.4.0.+'
		compile 'org.hibernate:antlr:2.7.5H3'
		compile 'commons-beanutils:commons-beanutils-core:1.8.3'
		compile 'org.ow2.util.bundles:commons-collections-3.2.1:1.0.0'
		compile 'commons-io:commons-io:2.4'
		compile 'commons-jxpath:commons-jxpath:1.3'
		compile 'commons-lang:commons-lang:2.6'
		compile 'commons-logging:commons-logging:1.1.1'
		compile 'commons-net:commons-net:3.2'
		compile 'commons-cli:commons-cli:1.3'
		compile 'net.rptools.decktool:decktool:1.0.b1'
		compile 'net.rptools.dicelib:dicelib:1.4.0.+'
		compile 'net.sf.ezmorph:ezmorph:1.0.5'
		compile 'com.caucho.hessian:hessian:3.1.6'
		compile 'jide-common:jide-common:3.2.3'
		compile 'jide-components:jide-components:3.2.3'
		compile 'jide-dialogs:jide-dialogs:3.2.3'
		compile 'jide-dock:jide-dock:3.2.3'
		compile 'jide-editor:jide-editor:3.2.3'
		compile 'jide-grids:jide-grids:3.2.3'
		compile 'jide-properties:jide-properties:3.2.3'
		compile 'jide-shortcut:jide-shortcut:3.2.3'
		compile 'de.huxhorn.sulky:de.huxhorn.sulky.3rdparty.jlayer:1.0'
		compile 'rhino:js:1.7R1'
		compile 'net.sf.json-lib:json-lib:2.4:jdk15'
		compile 'log4j:log4j:1.2.16'
		compile 'net.rptools.maptool.resource:maptool.resource:1.0.b18'
		compile 'net.rptools.parser:parser:1.4.0.+'
		compile 'ca.odell.renderpack:renderpack:1.2004'
		compile 'net.rptools.rplib:rplib:1.4.0.+'
		compile 'net.tsc.servicediscovery:servicediscovery:1.0.b5'
		compile 'org.swinglabs:swing-worker:1.1'
		compile 'net.sbbi.upnp:upnplib:1.0.9-nodebug'
		compile 'com.withay:withay-util:1.0'
		compile 'xmlpull:xmlpull:1.1.3.1'
		compile 'xpp3:xpp3_min:1.1.4c'
		compile 'com.thoughtworks.xstream:xstream:1.4.1'
		compile 'yasb:yasb:0.2-21012007'
		compile 'de.muntjak.tinylookandfeel:tinylaf-nocp:1.4.0'
		compile 'org.eclipse.jetty:jetty-server:9.3.0.M0'
		compile 'org.eclipse.jetty:jetty-servlet:9.3.0.M0'
		compile 'org.eclipse.jetty:jetty-webapp:9.3.0.M0'
		compile 'org.eclipse.jetty:jetty-continuation:9.3.0.M1'
		compile 'org.eclipse.jetty.websocket:websocket-server:9.3.0.M1'
		compile 'org.eclipse.jetty.websocket:websocket-client:9.3.0.M1'
		compile 'org.eclipse.jetty.websocket:websocket-servlet:9.3.0.M1'
		compile 'org.eclipse.jetty.websocket:websocket-api:9.3.0.M1'
		compile 'org.reflections:reflections:0.9.10'


		testCompile group: 'junit', name: 'junit', version: '4.11'
	}

	processResources {
		from(sourceSets.main.resources.srcDirs) {
			include '**/*.txt'
			filter(ReplaceTokens, tokens: [
				'buildDate': rootProject.ext.yyyymmdd,  'buildNumber': getVersionName()])
		}
		from(sourceSets.main.resources.srcDirs) {
			exclude '**/*.txt'
		}
	}


	task copyLibs(type: Sync) {
		description = "Copy the library files over to /lib"
		group = "Distribution"
		from configurations.compile
		into jar.destinationDir.getPath() + '/lib'
	}

	// Create the JAR
	jar {
		manifest.attributes(
			'Main-Class': mainClassName,
			'Class-Path': configurations.runtime.files.collect { "lib/" + it.name }.join(' ')
		)
	}
	assemble.dependsOn += copyLibs;

	task release(dependsOn: build) << {
	}

	jnlp {
		withXml {
			information {
				title 'RPTools MapTool'
				vendor project.group ?: project.name
			}
			security {
				'all-permissions'()
			}
		}
		signJarParams = [
			storepass: 'rptools',
			keystore: '../build-resources/rptools-keystore',
			alias: 'rptools',
			lazy: 'true'
		]
	}

	// create a single Jar with all dependencies
	task fatJar(type: Jar) {
		classifier 'fat'
		manifest {
			attributes 'Implementation-Title': 'MapTool',
			'Implementation-Version': version,
			'Built-By': System.getProperty('user.name'),
			'Built-Date': new Date(),
			'Built-JDK': System.getProperty('java.version'),
			'Source-Compatibility': project.sourceCompatibility,
			'Target-Compatibility': project.targetCompatibility,
			'Main-Class': project.mainClassName
		}
		baseName = 'MapTool'
		from { configurations.compile.collect { it.isDirectory() ? it : zipTree(it) } }
		with jar
	}
	
	task deleteBuild(type: Delete) { delete 'build/' }
	
}



/*
 * Global Gradle Tasks
 */

// Shows project build version
task showBuildVersion << {
	description = "Shows project build version"
	group = "Information"

	println 'Build Version Number = ' + project.version
}

// Generates gradle wrapper
task wrapper(type: Wrapper) {
	description = "Updates Gradle wrapper."
	group = "Distribution"
	gradleVersion='2.12'
}

task copySubProjectFiles(type: Sync) {
	from project(':maptool').jar.destinationDir.getPath()
	from project(':maptool').ext.distSource
	from project(':launcher').jar.destinationDir.getPath()
	from project(':launcher').ext.distSource
	into 'build/tmp/dist/'
	outputs.upToDateWhen {
		false
	}
}
copySubProjectFiles.mustRunAfter(':maptool:release', ':launcher:release')


/**
 * The following tasks are used to create the Fat Jar distribution as well as
 * creating the jWrapper XML & mt.cfg from templates.
 * 
 * Task: publishRelease will create fresh jars and jWrapper build, then FTP
 * to server (currently for nerps.net.
 */
task createFatJars(dependsOn: ['maptool:deleteBuild', 'launcher:deleteBuild', 'launcher:fatJar', 'maptool:fatJar']) {
	description = "Generates a MapTool Fat Jars for distribution."
	group = "Distribution"
	doLast {
		println 'Creating MapTool Fat Jars...'
	}
}

task deleteJwrapperConfig(type: Delete) {
	description = "Delete the generated jwrapper.xml file"
	delete "${rootDir}/build-resources/jWrapper/jwrapper.xml"

	doLast {
		println "Deleting ${rootDir}/build-resources/jWrapper/jwrapper.xml"
	}
}

task deleteMtConfig(type: Delete) {
	description = "Delete the generated mt.cfg file"
	delete "${rootDir}/launcher/src/main/resources/net/rptools/maptool/launcher/config/mt.cfg"
	
	doLast {
		println "Deleting ${rootDir}/launcher/src/main/resources/net/rptools/maptool/launcher/config/mt.cfg"
	}
}

task createJwrapperConfig(dependsOn:deleteJwrapperConfig, type: Copy) {
	description = "Generates jWrapper XML config from template"
	group = "Distribution"
	
	from ('build-resources/jWrapper') {
		include 'jwrapper-template.xml'
		filter(ReplaceTokens, tokens: [
			'buildDate': rootProject.ext.yyyymmdd,
			'buildVersion': getVersionName(),
			'jWrapperDir': getLocalProperty('jWrapperDir'),
			'Linux32JRE': getLocalProperty('Linux32JRE'),
			'Linux64JRE': getLocalProperty('Linux64JRE'),
			'Windows32JRE': getLocalProperty('Windows32JRE'),
			'Windows64JRE': getLocalProperty('Windows64JRE'),
			'Mac64JRE': getLocalProperty('Mac64JRE'),
			'rootDir': rootDir.toString()])
	}
	into 'build-resources/jWrapper'
	rename { String fileName ->
		fileName.replace('-template', '')
	}
	
	doLast {
		println 'Setting jWrapper directory to: ' + "${rootDir}/build-resources/jWrapper"
	}
}

<<<<<<< HEAD
task createMTcfgFile(dependsOn:deleteMtConfig, type: Copy) {
=======
task createLaunchPropertiesFile(dependsOn:deleteMtConfig, type: Copy) {
>>>>>>> ccceee7b
	description = "Generates a MapTool default mt.cfg for package release using jWrapper"
	group = "Distribution"
	
	from ('build-resources/jWrapper') {
		include 'launch-template.properties'
		filter(ReplaceTokens, tokens: [
			'buildDate': rootProject.ext.yyyymmdd,  'buildVersion': getVersionName()])
	}
	into 'launcher/src/main/resources/net/rptools/maptool/launcher/config'
	rename { String fileName ->
		fileName.replace('-template', '')
	}
}

task createJwrapperRelease(dependsOn: ['createLaunchPropertiesFile', 'createFatJars', 'createJwrapperConfig'], type:JavaExec) {
	description = "Generates a MapTool release using jWrapper"
	group = "Distribution"
	workingDir = 'build-resources/jWrapper'
	
	main  = 'jwrapper.launch.JWCompiler'
	classpath = files("build-resources/jWrapper/jwrapper-00041197800.jar")
	args('jwrapper.xml')
	
	doLast {
		println 'Creating MapTool jWrapper Release in: ' + workingDir
	}
}

task ftpUpdateRelease {
	description = "Uploads jWrapper build to remote server"
	group = "Distribution"

	doLast {
		println "Uploading via FTP..."
		println "To remote server: " + ftpServer
		println "Remote directory: " + ftpRemoteDir
	
		ant {
			taskdef(name: 'ftp',
			classname: 'org.apache.tools.ant.taskdefs.optional.net.FTP',
			classpath: configurations.ftpAntTask.asPath)
			ftp(server: ftpServer, port: ftpPort, userid: ftpUserID, password: ftpPassword, remoteDir: ftpRemoteDir, passive: 'yes', verbose: true)
			{ fileset(file: "build-resources/jWrapper/JWrapperBuild/MapTool-*") }
		}
	}
}

task publishRelease(dependsOn: ['createJwrapperRelease', 'ftpUpdateRelease']) {
	description = "Generates jWrapper Release and Uploads to remote server."
	group = "Distribution"
	doLast{
		println 'Publish MapTool version ' + version + ' to maptool.nerps.net'
	}
}



//Deprecated: Use new Fat JAR & jWrapper build tasks.
task zipRelease(dependsOn: copySubProjectFiles, type: Zip) {
	from 'build/tmp/dist/'
	into  ''
	baseName = 'maptool-' + getVersionName()
	destinationDir new File(projectDir, 'build')
	outputs.upToDateWhen {
		false
	}
}

task osxApp() << {
	def baseDir = '.'
	def buildVersion = rootProject.getVersionName()
	def mainClassName = project(":maptool").mainClassName
	def sourceDir = 'build/tmp/dist'
	ant {
		taskdef(
			name: 'bundleapp',
			classname: 'com.oracle.appbundler.AppBundlerTask',
			classpath: configurations.osxTools.asPath
		)
		bundleapp(
			outputdirectory: 'build/tmp/',
			name: 'MapTool-' + buildVersion,
			displayname: 'MapTool-' + buildVersion,
			identifier: 'net.rptools.maptool',
			mainclassname: mainClassName,
			signature: 'RPTM',
			icon: 'build-resources/maptool-icon.icns'
		) {
			classpath(dir: sourceDir) {
				include(name: '*.jar')
				include(name: '**/*.jar')
			}
			option(value: '-Dapple.laf-useScreenMenuBar=true')
			option(value: '-Dfile.encoding=UTF-8')
			option(value: '-Xmx768m')
			option(value: '-Xss4m')
			option(value: '-Dcom.apple.textantialiasing=true')
			option(value: '-Dcom.apple.antialiasing=true')
			option(value: '-Djava.library.path=$APP_ROOT/Contents/Java')
		}
	}
}
osxApp.mustRunAfter(copySubProjectFiles)

task zipOSXApp(dependsOn: osxApp, type: Zip) {
	from 'build/tmp/MapTool-' + getVersionName() + '.app'
	into  'MapTool-' + getVersionName() + '.app'
	baseName = 'maptool-' + getVersionName() + '-osx'
	destinationDir new File(projectDir, 'build')
	outputs.upToDateWhen {
		false
	}
}

task release() << {
	println 'Creating Release'
}
release.dependsOn += zipRelease
release.dependsOn += zipOSXApp<|MERGE_RESOLUTION|>--- conflicted
+++ resolved
@@ -445,11 +445,7 @@
 	}
 }
 
-<<<<<<< HEAD
-task createMTcfgFile(dependsOn:deleteMtConfig, type: Copy) {
-=======
 task createLaunchPropertiesFile(dependsOn:deleteMtConfig, type: Copy) {
->>>>>>> ccceee7b
 	description = "Generates a MapTool default mt.cfg for package release using jWrapper"
 	group = "Distribution"
 	
