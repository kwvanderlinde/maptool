--- conflicted
+++ resolved
@@ -445,24 +445,20 @@
     implementation "com.google.protobuf:protobuf-java-util:${protobufVersion}"
 
 
-<<<<<<< HEAD
-    // gdx only for Mulitouch for now
+    // Java Tuples
+    implementation 'com.flipkart.utils:javatuples:3.0'
+
+    // HTTP End Point
+    implementation 'javax.ws.rs:javax.ws.rs-api:2.1.1'
+
+    // HTML Parsing
+    implementation 'org.jsoup:jsoup:1.14.3'
+
+    implementation 'com.google.guava:guava:31.0.1-jre'
     //maven local for development
     // implementation 'com.thelsing.gdx:gdx-backend-jogl:1.10.0'
     //github
     implementation 'com.github.thelsing:libgdx-jogl-backend:master-SNAPSHOT'
-=======
-    // Java Tuples
-    implementation 'com.flipkart.utils:javatuples:3.0'
-
-    // HTTP End Point
-    implementation 'javax.ws.rs:javax.ws.rs-api:2.1.1'
-
-    // HTML Parsing
-    implementation 'org.jsoup:jsoup:1.14.3'
-
-    implementation 'com.google.guava:guava:31.0.1-jre'
->>>>>>> 6ee31f13
 }
 
 
