/*
* For more details take a look at the Java Quickstart chapter in the Gradle
* user guide available at https://docs.gradle.org/4.1/userguide/tutorial_java_projects.html
*/
// Access Git info from build script
plugins {
    id "application"
    id "org.ajoberstar.grgit" version "4.0.1"
    id "com.diffplug.gradle.spotless" version "3.28.0"
    id 'org.openjfx.javafxplugin' version '0.0.8'
    id 'org.beryx.runtime' version '1.11.4'
}

// Apply the java plugin to add support for Java
apply plugin: 'base'
apply plugin: 'application'
apply plugin: 'java'
apply plugin: 'eclipse'
apply plugin: 'com.diffplug.gradle.spotless'
apply plugin: 'jacoco'

// Definitions
defaultTasks 'clean', 'build'
sourceCompatibility = 14
targetCompatibility = 14


// Used by gradle assemble & run tasks
mainClassName = 'net.rptools.maptool.client.LaunchInstructions'
applicationDefaultJvmArgs = ["-Xss8M"]
def appSemVer = ""

// Custom properties
ext {
    // Get tag and commit info from Git to use for version numbering
    def grgit = org.ajoberstar.grgit.Grgit.open(currentDir: file('.'))
    def head = grgit.head()
    def tags = grgit.tag.list().find {
        it.commit == head
    }

    revision = head.abbreviatedId
    revisionFull = head.id

    if (tags) {
        tagVersion = tags.getName()
        enviroment = "Production"
        sentryDSN = sentry_production_dsn
    } else {
        tagVersion = 'SNAPSHOT-' + revision
        project.description = "SNAPSHOT-" + revision
        enviroment = "Development"
        sentryDSN = sentry_development_dsn
    }

    // This will strip anything other than core semver from the tag
    // e.g. "1.7.2-rc.1" becomes "1.7.2"
    def foundTags = (tagVersion =~ /\d+\.\d+\.\d+/).findAll()

    // If no semver exists, like in dev environment use a defaultVersion from gradle.properties
    if (foundTags.isEmpty()) {
        appSemVer = defaultVersion
    } else {
        appSemVer = foundTags[0]
        developerRelease = ""
    }

    // vendor, tagVersion, appSemVer, and DSN's defaults are set in gradle.properties
    println 'Configuring for ' + project.name + developerRelease + " " + tagVersion + " by " + vendor
    println "AppVersion: " + appSemVer

    // vendor, tagVersion, appSemVer, and DSNs defaults are set in gradle.properties
    println "OS Detected: " + osdetector.os
}

spotless {
    java {
        target project.fileTree(project.rootDir) {
            include 'src/**/*.java'
            exclude '**/JTextAreaAppender.java'
        }
        licenseHeaderFile 'spotless.license.java'


        // Now using the Google Java style guide
        googleJavaFormat()
    }

    format 'misc', {
        target '**/*.gradle', '**/.gitignore'

        // spotless has built-in rules for most basic formatting tasks
        trimTrailingWhitespace()
        // or spaces. Takes an integer argument if you don't like 4
        indentWithSpaces(4)
    }
}

jacoco {
    toolVersion = "0.8.5"
    reportsDir = file("$buildDir/reports/jacoco")
}

// org.openjfx.javafxplugin
javafx {
    version = '14'
    // modules = ['javafx.fxml', 'javafx.graphics']
    modules = ['javafx.base', 'javafx.controls', 'javafx.media', 'javafx.swing', 'javafx.web', 'javafx.fxml', 'javafx.graphics']
}

run {
    args = ['-v=' + appSemVer]
    applicationDefaultJvmArgs = ["-Xss8M", "-Dsentry.environment=Development", "-Dfile.encoding=UTF-8", "-DMAPTOOL_DATADIR=.maptool-" + vendor.toLowerCase(), "-XX:+ShowCodeDetailsInExceptionMessages",  "--add-opens=javafx.web/javafx.scene.web=ALL-UNNAMED", "--add-opens=javafx.web/com.sun.webkit=ALL-UNNAMED"]
    // Add -Dlog4j2.debug to see log4j2 details
    // Add  -Djavax.net.debug=all to debug networking issues

    if (System.getProperty("exec.args") != null) {
        args System.getProperty("exec.args").split()
    }
}

// Badass Runtime Plugin Options
runtime {
    options = ['--strip-debug', '--strip-native-commands', '--compress', '2', '--no-header-files', '--no-man-pages']
    modules = ['java.base',
               'java.compiler',
               'java.datatransfer',
               'java.desktop',
               'java.instrument',
               'java.logging',
               'java.management',
               'java.naming',
               'java.net.http',
               'java.prefs',
               'java.rmi',
               'java.scripting',
               'java.security.sasl',
               'java.sql',
               'java.transaction.xa',
               'java.xml',
               'jdk.dynalink',
               'jdk.jfr',
               'jdk.jsobject',
               'jdk.scripting.nashorn',
               'jdk.unsupported',
               'jdk.unsupported.desktop',
               'jdk.xml.dom',
               'jdk.crypto.cryptoki',
               'jdk.crypto.ec'
            ]



    jpackage {
        installerOutputDir = file("releases")
        jvmArgs = ["-Xss8M", "-Dsentry.environment=Production", "-Dfile.encoding=UTF-8", "-DMAPTOOL_DATADIR=.maptool-" + vendor.toLowerCase(), "-XX:+ShowCodeDetailsInExceptionMessages",  "--add-opens=javafx.web/javafx.scene.web=ALL-UNNAMED", "--add-opens=javafx.web/com.sun.webkit=ALL-UNNAMED"]

        imageOptions = []
        imageName = project.name + developerRelease
        installerName = project.name
        installerOptions = [
                //'--temp', 'releases/temp-files',
                '--verbose',
                '--description', project.description,
                '--copyright', 'Copyright 2000-2020 RPTools.net',
                '--license-file', 'package/license/COPYING.AFFERO',
                '--app-version', appSemVer,
                '--vendor', vendor,
                '--file-associations', 'package/associations.properties'
        ]

        if (osdetector.os.is('windows')) {
            println "Setting Windows installer options"
            resourceDir = file('package/windows')
            imageOptions += ['--icon', 'package/windows/' + project.name + developerRelease + '.ico']
            installerOptions += [
                    '--win-dir-chooser',
                    '--win-per-user-install',
                    '--win-shortcut',
                    '--win-menu',
                    '--win-menu-group', vendor,
                    '--win-upgrade-uuid', 'e58a0cbe-ca04-11ea-87d0-0242ac130003'
            ]
            targetPlatform('win') {
                jdkHome = jdkDownload('https://github.com/AdoptOpenJDK/openjdk14-binaries/releases/download/jdk-14.0.2%2B12/OpenJDK14U-jdk_x64_windows_hotspot_14.0.2_12.zip');
            }
        }

        if (osdetector.os.is('osx')) {
            println "Setting MacOS installer options"
            imageOptions += ['--icon', 'package/macosx/' + project.name + developerRelease + '.icns']
            installerOptions += [
                    '--mac-package-name', project.name + developerRelease
            ]
            targetPlatform('mac') {
                jdkHome = jdkDownload('https://github.com/AdoptOpenJDK/openjdk14-binaries/releases/download/jdk-14.0.2%2B12/OpenJDK14U-jdk_x64_mac_hotspot_14.0.2_12.tar.gz');
            }
        }

        if (osdetector.os.is('linux')) {
            println "Setting Linux installer options"
            resourceDir = file('package/linux')
            imageOptions += ['--icon', project.name + developerRelease + '.png']
            installerOptions += [
                    '--linux-menu-group', 'Game',
                    '--linux-shortcut'
            ]

            if (installerType == 'deb') {
                installerOptions += [
                        '--linux-deb-maintainer', 'admin@rptools.net'
                ]
            }

            if (installerType == 'rpm') {
                installerOptions += [
                        '--linux-rpm-license-type', 'AGPLv3'
                ]
            }
            targetPlatform('linux') {
                jdkHome = jdkDownload('https://github.com/AdoptOpenJDK/openjdk14-binaries/releases/download/jdk-14.0.2%2B12/OpenJDK14U-jdk_x64_linux_hotspot_14.0.2_12.tar.gz');
            }
        }
    }
}
// In this section you declare where to find the dependencies of your project
repositories {
    // Use 'jcenter' for resolving your dependencies.
    // You can declare any Maven/Ivy/file repository here.
    mavenLocal()
    mavenCentral()
    jcenter()
    maven { url = 'http://maptool.craigs-stuff.net/repo/' }
    maven { url = 'https://nerps.net/repo/' }
    maven { url = 'https://jitpack.io' }
}


// In this section you declare the dependencies for your production and test code
dependencies {
    // Jamz: Do NOT update log4j libs without testing with uberjar build, 2.13.0 currently does not work
    // See open issue: https://issues.apache.org/jira/browse/LOG4J2-673
    implementation group: 'org.apache.logging.log4j', name: 'log4j-core', version: '2.13.0'
    implementation group: 'org.apache.logging.log4j', name: 'log4j-api', version: '2.13.0'
    implementation group: 'org.apache.logging.log4j', name: 'log4j-1.2-api', version: '2.13.0'	// Bridges v1 to v2 for other code in other libs

    implementation group: 'org.slf4j', name: 'slf4j-simple', version: '1.7.30'
    implementation group: 'commons-logging', name: 'commons-logging', version: '1.2'

    // For Sentry bug reporting
    implementation group: 'io.sentry', name: 'sentry', version: '1.7.29'
    implementation group: 'io.sentry', name: 'sentry-log4j2', version: '1.7.29'

    implementation group: 'org.apache.commons', name: 'commons-collections4', version: '4.4'
    implementation group: 'org.apache.commons', name: 'commons-configuration2', version: '2.7'

    implementation 'commons-beanutils:commons-beanutils:1.9.4'
    implementation 'commons-io:commons-io:2.6'
    implementation 'commons-jxpath:commons-jxpath:1.3'
    implementation 'commons-lang:commons-lang:2.6'
    implementation 'commons-net:commons-net:3.6'
    implementation 'commons-cli:commons-cli:1.4'

    // RPTool Libs
    implementation 'net.rptools.decktool:decktool:1.0.b1'
    implementation 'com.github.RPTools:maptool-resources:1.6.0'
    implementation 'com.github.RPTools:parser:1.8.3'
    implementation 'com.github.RPTools:dicelib:1.7.1'

    // Currently hosted on nerps.net/repo
    implementation group: 'com.jidesoft', name: 'jide-common', version: '3.7.9'
    implementation group: 'com.jidesoft', name: 'jide-components', version: '3.7.9'
    implementation group: 'com.jidesoft', name: 'jide-dialogs', version: '3.7.9'
    implementation group: 'com.jidesoft', name: 'jide-dock', version: '3.7.9'
    implementation group: 'com.jidesoft', name: 'jide-editor', version: '3.7.9'
    implementation group: 'com.jidesoft', name: 'jide-grids', version: '3.7.9'
    implementation group: 'com.jidesoft', name: 'jide-properties', version: '3.7.9'
    implementation group: 'com.jidesoft', name: 'jide-shortcut', version: '3.7.9'

    implementation 'org.eclipse.jetty:jetty-server:9.4.25.v20191220'
    implementation 'org.eclipse.jetty:jetty-servlet:9.4.25.v20191220'
    implementation 'org.eclipse.jetty:jetty-webapp:9.4.25.v20191220'
    implementation 'org.eclipse.jetty:jetty-continuation:9.4.25.v20191220'
    implementation 'org.eclipse.jetty.websocket:websocket-server:9.4.25.v20191220'
    implementation 'org.eclipse.jetty.websocket:websocket-client:9.4.25.v20191220'
    implementation 'org.eclipse.jetty.websocket:websocket-servlet:9.4.25.v20191220'
    implementation 'org.eclipse.jetty.websocket:websocket-api:9.4.25.v20191220'

    implementation 'net.sf.ezmorph:ezmorph:1.0.6'
    implementation 'net.sf.json-lib:json-lib:2.4:jdk15'
    implementation 'net.java.abeille:abeille-formsrt:2.0'
    implementation 'org.hibernate:antlr:2.7.5H3'
    implementation 'org.reflections:reflections:0.9.11'
    implementation 'com.caucho:hessian:4.0.63'
    implementation 'org.mozilla:rhino:1.7.12'
    implementation 'ca.odell.renderpack:renderpack:1.2004'
    implementation 'net.tsc.servicediscovery:servicediscovery:1.0.b5'
    implementation 'org.swinglabs:swing-worker:1.2'
    implementation 'net.sbbi.upnp:upnplib:1.0.9-nodebug'
    implementation 'com.withay:withay-util:1.0'
    implementation 'xmlpull:xmlpull:1.1.3.1'
    implementation 'xpp3:xpp3_min:1.1.4c'
    implementation 'com.thoughtworks.xstream:xstream:1.4.11.1'
    implementation 'yasb:yasb:0.2-21012007'
    implementation 'de.muntjak.tinylookandfeel:tinylaf-nocp:1.4.0'

    implementation 'com.jayway.jsonpath:json-path:2.4.0'

    // For PDF image extraction
    implementation 'org.apache.pdfbox:pdfbox:2.0.20'
    implementation 'org.apache.pdfbox:pdfbox-tools:2.0.20'
    implementation 'org.bouncycastle:bcmail-jdk15on:1.64'								// To decrypt passworded/secured pdf's
    implementation 'com.github.jai-imageio:jai-imageio-core:1.4.0'						// For pdf image extraction, specifically for jpeg2000 (jpx) support.
    implementation 'com.github.jai-imageio:jai-imageio-jpeg2000:1.3.0'					// For pdf image extraction, specifically for jpeg2000 (jpx) support.

    // Image processing lib
<<<<<<< HEAD
    implementation group: 'com.twelvemonkeys.imageio', name: 'imageio-core', version: '3.6.2'	// https://mvnrepository.com/artifact/com.twelvemonkeys.imageio/imageio-core
    implementation group: 'com.twelvemonkeys.imageio', name: 'imageio-jpeg', version: '3.6.2'	// https://mvnrepository.com/artifact/com.twelvemonkeys.imageio/imageio-core
    implementation group: 'com.twelvemonkeys.imageio', name: 'imageio-psd', version: '3.6.2'	// https://mvnrepository.com/artifact/com.twelvemonkeys.imageio/imageio-psd
    implementation group: 'com.twelvemonkeys.imageio', name: 'imageio-tiff', version: '3.6.2'
    implementation group: 'com.twelvemonkeys.imageio', name: 'imageio-batik', version: '3.6.2'
    implementation group: 'com.twelvemonkeys.imageio', name: 'imageio-tga', version: '3.6.2'
    implementation group: 'com.twelvemonkeys.imageio', name: 'imageio-bmp', version: '3.6.2'
=======
    implementation group: 'com.twelvemonkeys.imageio', name: 'imageio-core', version: '3.6.4'	// https://mvnrepository.com/artifact/com.twelvemonkeys.imageio/imageio-core
    implementation group: 'com.twelvemonkeys.imageio', name: 'imageio-jpeg', version: '3.6.4'	// https://mvnrepository.com/artifact/com.twelvemonkeys.imageio/imageio-core
    implementation group: 'com.twelvemonkeys.imageio', name: 'imageio-psd', version: '3.6.4'	// https://mvnrepository.com/artifact/com.twelvemonkeys.imageio/imageio-psd
    implementation group: 'com.twelvemonkeys.imageio', name: 'imageio-tiff', version: '3.6.4'
    implementation group: 'com.twelvemonkeys.imageio', name: 'imageio-batik', version: '3.6.4'
>>>>>>> a3cbf627

    implementation 'org.apache.xmlgraphics:batik-transcoder:1.13' // For Twelvemonkey SVG

    implementation 'com.github.gotson:webp-imageio:0.2.0' // webp

    // For syntax highlighting in macro editor
    implementation group: 'com.fifesoft', name: 'rsyntaxtextarea', version: '3.0.8'		// https://mvnrepository.com/artifact/com.fifesoft/rsyntaxtextarea
    implementation group: 'com.fifesoft', name: 'rstaui', version: '3.0.3'				// https://mvnrepository.com/artifact/com.fifesoft/rstaui
    implementation group: 'com.fifesoft', name: 'autocomplete', version: '3.0.5'		// https://mvnrepository.com/artifact/com.fifesoft/autocomplete

    // For simple xml work in Hero Lab integration
    implementation group: 'com.jcabi', name: 'jcabi-xml', version: '0.22.1'				// https://mvnrepository.com/artifact/com.jcabi/jcabi-xml

    // For some math functions used in the A* Pathfinding
    // https://locationtech.github.io/jts/jts-features.html
    implementation group: 'org.locationtech.jts', name: 'jts-core', version: '1.16.1'	// https://mvnrepository.com/artifact/org.locationtech.jts/jts-core

    // For RESTful functions
    implementation group: 'com.squareup.okhttp3', name: 'okhttp', version: '4.3.0'

    // Better JSON functions...
    implementation group: 'com.google.code.gson', name: 'gson', version: '2.8.6'		// https://mvnrepository.com/artifact/com.google.code.gson/gson

    // Declare the dependency for your favourite test framework you want to use in your tests.
    // TestNG is also supported by the Gradle Test task. Just change the
    // testimplementation dependency to testimplementation 'org.testng:testng:6.8.1' and add
    // 'test.useTestNG()' to your build script.
    //testCompile 'junit:junit:4.12'
    testImplementation 'org.junit.jupiter:junit-jupiter-api:5.6.2'
    testRuntimeOnly 'org.junit.jupiter:junit-jupiter-engine:5.6.2'

    // For mocking features during unit tests
    testImplementation group: 'org.mockito', name: 'mockito-core', version: '3.2.4'

    // flexmark markdown parsing / conversion
    implementation 'com.vladsch.flexmark:flexmark-all:0.61.12'

    // Noise Generator
    implementation 'com.github.cwisniew:NoiseLib:1.0.0-rc3' // The most recent version, 1.0.0 is build for a later java version: major version 55 is newer than 54, the highest major version supported by this compiler

}


task configSentryRelease(type: Copy) {
    from("build-resources/sentry.properties.template")
    into("src/main/resources/")
    rename("sentry.properties.template", "sentry.properties")
    def tokens = [
            AppVersion : "${tagVersion}",
            Environment: "${enviroment}",
            SentryDSN  : "${sentryDSN}"
    ]
    expand(tokens)
    inputs.properties(tokens)
}

task uberJar(type: Jar) {
    group = 'distribution'
    description = 'Create uber jar for native installers'

    baseName project.name + '-' + tagVersion
    destinationDirectory = file("$rootDir/releases")

    manifest {
        attributes 'Implementation-Title': project.name + developerRelease,
                'Implementation-Version': tagVersion,
                'Implementation-Vendor': vendor,
                'Git-Commit': revision,
                'Git-Commit-SHA': revisionFull,
                'Built-By': System.getProperty('user.name'),
                'Built-Date': new Date(),
                'Built-JDK': System.getProperty('java.version'),
                'Source-Compatibility': project.sourceCompatibility,
                'Target-Compatibility': project.targetCompatibility,
                'Main-Class': project.mainClassName
    }

    from {
        configurations.runtimeClasspath.collect {
            it.isDirectory() ? it : zipTree(it)
        }
    }
    with jar
    exclude 'META-INF/*.RSA', 'META-INF/*.SF','META-INF/*.DSA'	// Jamz: This is needed to prevent org.bouncycastle:bcmail resigning and security errors
    exclude 'module-info.class' //This is to make sure maptool doesn't become a module by including module-info of dependencies. Probably needs to be fixed before we go to jdk 11+
}

jar {
    manifest {
        attributes 'Implementation-Title': project.name + developerRelease,
                'Implementation-Version': tagVersion,
                'Implementation-Vendor': vendor,
                'Git-Commit': revision,
                'Git-Commit-SHA': revisionFull,
                'Built-By': System.getProperty('user.name'),
                'Built-Date': new Date(),
                'Built-JDK': System.getProperty('java.version'),
                'Source-Compatibility': project.sourceCompatibility,
                'Target-Compatibility': project.targetCompatibility,
                'Main-Class': project.mainClassName
    }
}

// For logging Git Commit during CI
task displayGitInfo {
    doLast {
        println 'Git-Commit-SHA: ' + revisionFull
    }
}

// Currently includes license files
task copyPackageExtras(type: Copy) {
    from('package/license/')
    into('build/libs/')
    include('*')
}

javadoc {
    options.addStringOption('Xmaxwarns', '2000')
    options.addBooleanOption('html5', true)
    options.tags("note:a:<strong><u>Note:</u></strong>")
}

test {
    useJUnitPlatform()
}

task createWrapper(type: Wrapper) {
    gradleVersion = '6.3'
}

// Configure current release tag in Sentry.io properties
processResources.dependsOn configSentryRelease<|MERGE_RESOLUTION|>--- conflicted
+++ resolved
@@ -314,21 +314,13 @@
     implementation 'com.github.jai-imageio:jai-imageio-jpeg2000:1.3.0'					// For pdf image extraction, specifically for jpeg2000 (jpx) support.
 
     // Image processing lib
-<<<<<<< HEAD
-    implementation group: 'com.twelvemonkeys.imageio', name: 'imageio-core', version: '3.6.2'	// https://mvnrepository.com/artifact/com.twelvemonkeys.imageio/imageio-core
-    implementation group: 'com.twelvemonkeys.imageio', name: 'imageio-jpeg', version: '3.6.2'	// https://mvnrepository.com/artifact/com.twelvemonkeys.imageio/imageio-core
-    implementation group: 'com.twelvemonkeys.imageio', name: 'imageio-psd', version: '3.6.2'	// https://mvnrepository.com/artifact/com.twelvemonkeys.imageio/imageio-psd
-    implementation group: 'com.twelvemonkeys.imageio', name: 'imageio-tiff', version: '3.6.2'
-    implementation group: 'com.twelvemonkeys.imageio', name: 'imageio-batik', version: '3.6.2'
-    implementation group: 'com.twelvemonkeys.imageio', name: 'imageio-tga', version: '3.6.2'
-    implementation group: 'com.twelvemonkeys.imageio', name: 'imageio-bmp', version: '3.6.2'
-=======
     implementation group: 'com.twelvemonkeys.imageio', name: 'imageio-core', version: '3.6.4'	// https://mvnrepository.com/artifact/com.twelvemonkeys.imageio/imageio-core
     implementation group: 'com.twelvemonkeys.imageio', name: 'imageio-jpeg', version: '3.6.4'	// https://mvnrepository.com/artifact/com.twelvemonkeys.imageio/imageio-core
     implementation group: 'com.twelvemonkeys.imageio', name: 'imageio-psd', version: '3.6.4'	// https://mvnrepository.com/artifact/com.twelvemonkeys.imageio/imageio-psd
     implementation group: 'com.twelvemonkeys.imageio', name: 'imageio-tiff', version: '3.6.4'
     implementation group: 'com.twelvemonkeys.imageio', name: 'imageio-batik', version: '3.6.4'
->>>>>>> a3cbf627
+    implementation group: 'com.twelvemonkeys.imageio', name: 'imageio-tga', version: '3.6.4'
+    implementation group: 'com.twelvemonkeys.imageio', name: 'imageio-bmp', version: '3.6.4'
 
     implementation 'org.apache.xmlgraphics:batik-transcoder:1.13' // For Twelvemonkey SVG
 
