/*
 *  This software copyright by various authors including the RPTools.net
 *  development team, and licensed under the LGPL Version 3 or, at your
 *  option, any later version.
 *
 *  Portions of this software were originally covered under the Apache
 *  Software License, Version 1.1 or Version 2.0.
 *
 *  See the file LICENSE elsewhere in this distribution for license details.
 */

package net.rptools.maptool.model;

import java.awt.Dimension;
import java.awt.Graphics2D;
import java.awt.Rectangle;
import java.awt.geom.AffineTransform;
import java.awt.geom.Arc2D;
import java.awt.geom.Area;
import java.awt.geom.Ellipse2D;
import java.awt.geom.Rectangle2D;
import java.awt.image.BufferedImage;
import java.io.IOException;
import java.util.List;
import java.util.Map;

import javax.swing.Action;
import javax.swing.KeyStroke;

import net.rptools.lib.FileUtil;
import net.rptools.maptool.client.AppPreferences;
import net.rptools.maptool.client.tool.PointerTool;
import net.rptools.maptool.client.ui.zone.ZoneRenderer;
import net.rptools.maptool.client.walker.ZoneWalker;
import net.rptools.maptool.model.TokenFootprint.OffsetTranslator;
import net.rptools.maptool.model.Zone.Event;

import org.apache.log4j.Logger;

/**
 * Base class for grids.
 * 
 * @author trevor
 */
public abstract class Grid implements Cloneable {
	private static final Logger log = Logger.getLogger(Grid.class);
	/**
	 * The minimum grid size (minimum on any dimension). The default value is 9 because the algorithm for determining
	 * whether a given square cell can be entered due to fog blocking the cell is based on the cell being split into
	 * 3x3, then the center further being split into 3x3; thus at least 9 pixels horizontally and vertically are
	 * required.
	 */
	public static final int MIN_GRID_SIZE = 9;
	public static final int MAX_GRID_SIZE = 350;

	private static final Dimension NO_DIM = new Dimension();

	private int offsetX = 0;
	private int offsetY = 0;
	private int size;

	private Zone zone;
	private Area cellShape;

	protected Map<KeyStroke, Action> movementKeys = null;

	public Grid() {
		setSize(AppPreferences.getDefaultGridSize());
	}

	public Grid(Grid grid) {
		setSize(grid.getSize());
		setOffset(grid.offsetX, grid.offsetY);
	}

	public void drawCoordinatesOverlay(Graphics2D g, ZoneRenderer renderer) {
		// Do nothing -- my default
	}

	/**
	 * Set the facing options for tokens/objects on a grid. Each grid type can providing facings to the edges, the
	 * vertices, both, or neither.
	 * 
	 * If both are false, tokens on that grid will not be able to rotate with the mouse and keyboard controls for
	 * setting facing.
	 * 
	 * @param faceEdges
	 *            - Tokens can face edges.
	 * @param faceVertices
	 *            - Tokens can face vertices.
	 */
	public void setFacings(boolean faceEdges, boolean faceVertices) {
		// Handle it in the individual grid types
	}

	public int[] getFacingAngles() {
		return null;
	}

	protected List<TokenFootprint> loadFootprints(String path, OffsetTranslator... translators) throws IOException {
		Object obj = FileUtil.objFromResource(path);
		@SuppressWarnings("unchecked")
		List<TokenFootprint> footprintList = (List<TokenFootprint>) obj;
		for (TokenFootprint footprint : footprintList) {
			for (OffsetTranslator ot : translators) {
				footprint.addOffsetTranslator(ot);
			}
		}
		return footprintList;
	}

	public TokenFootprint getDefaultFootprint() {
		for (TokenFootprint footprint : getFootprints()) {
			if (footprint.isDefault()) {
				return footprint;
			}
		}
		// None specified, use the first
		return getFootprints().get(0);
	}

	public TokenFootprint getFootprint(GUID guid) {
		if (guid == null) {
			return getDefaultFootprint();
		}
		for (TokenFootprint footprint : getFootprints()) {
			if (footprint.getId().equals(guid)) {
				return footprint;
			}
		}
		return getDefaultFootprint();
	}

	public abstract List<TokenFootprint> getFootprints();

	public boolean isIsometric() {
		return false;
	}
	
	@Override
	public Object clone() throws CloneNotSupportedException {
		return super.clone();
//		Grid newGrid = (Grid) super.clone();
//		return newGrid;
	}

	/**
	 * @return Coordinates in Cell-space of the ZonePoint
	 */
	public abstract CellPoint convert(ZonePoint zp);

	/**
	 * @return A ZonePoint whose position within the cell depends on the grid type:<br>
	 *         <i>SquareGrid</i> - top right of cell (x_min, y_min)<br>
	 *         <i>HexGrid</i> - center of cell<br>
	 *         For HexGrids Use getCellOffset() to move ZonePoint from center to top right
	 */
	public abstract ZonePoint convert(CellPoint cp);
	
	public ZonePoint getNearestVertex(ZonePoint point) {
		int gridx = (int) Math.round((point.x - getOffsetX()) / getCellWidth());
		int gridy = (int) Math.round((point.y - getOffsetY()) / getCellHeight());

		return new ZonePoint((int) (gridx * getCellWidth() + getOffsetX()), (int) (gridy * getCellHeight() + getOffsetY()));
	}

	public abstract GridCapabilities getCapabilities();

	public int getTokenSpace() {
		return getSize();
	}

	public double getCellWidth() {
		return 0;
	}

	public double getCellHeight() {
		return 0;
	}

	/**
	 * @return The offset required to translate from the center of a cell to the top right (x_min, y_min) of the cell's
	 *         bounding rectangle. Used for non-square grids only.<br>
	 * <br>
	 *         Why? Because mySquareGrid.convert(CellPoint cp) returns a ZonePoint in the top right corner(x_min, y_min)
	 *         of the square-cell, whereas myHexGrid.convert(CellPoint cp) returns a ZonePoint in the center of the
	 *         hex-cell. Thus adding the CellOffset allows us to position the ZonePoint returned by
	 *         myHexGrid.convert(CellPoint cp) in an equivalent position to that returned by
	 *         mySquareGrid.convert(CellPoint cp)....I think ;)
	 */
	public Dimension getCellOffset() {
		return NO_DIM;
	}

	public Zone getZone() {
		return zone;
	}

	public void setZone(Zone zone) {
		this.zone = zone;
	}

	public Area getCellShape() {
		return cellShape;
	}

	public BufferedImage getCellHighlight() {
		return null;
	}

	protected abstract Area createCellShape(int size);

	protected void setCellShape(Area cellShape) {
		this.cellShape = cellShape;
	}

	/**
	 * @param Both
	 *            The grid's x and y offset components
	 */
	public void setOffset(int offsetX, int offsetY) {
		this.offsetX = offsetX;
		this.offsetY = offsetY;

		fireGridChanged();
	}

	/**
	 * @return The x component of the grid's offset.
	 */
	public int getOffsetX() {
		return offsetX;
	}

	/**
	 * @return The y component of the grid's offset
	 */
	public int getOffsetY() {
		return offsetY;
	}

	public ZoneWalker createZoneWalker() {
		return null;
	}

	/**
	 * Sets the grid size and creates the grid cell shape
	 * 
	 * @param size
	 *            The size of the grid<br>
	 *            <i>SquareGrid</i> - edge length<br>
	 *            <i>HexGrid</i> - edge to edge diameter
	 */
	public void setSize(int size) {
		this.size = constrainSize(size);
		cellShape = createCellShape(size);
		fireGridChanged();
	}

	/**
	 * Constrains size to MIN_GRID_SIZE <= size <= MAX_GRID_SIZE
	 * 
	 * @return The size after it has been constrained
	 */
	protected final int constrainSize(int size) {
		if (size < MIN_GRID_SIZE) {
			size = MIN_GRID_SIZE;
		} else if (size > MAX_GRID_SIZE) {
			size = MAX_GRID_SIZE;
		}
		return size;
	}

	/**
	 * @return The size of the grid<br>
	 * <br>
	 *         *<i>SquareGrid</i> - edge length<br>
	 *         *<i>HexGrid</i> - edge to edge diameter
	 */
	public int getSize() {
		return size;
	}

	/**
<<<<<<< HEAD
	 * Called by SightType and Light class to return a vision area based upon a specified distance.
	 * 
	 * @param shape
	 *            - CIRCLE, SQUARE or CONE
	 * @param token
	 *            - used to position the shape and to provide footprint
	 * @param range
	 *            - as specified in the vision or light definition
	 * @param arcAngle
	 *            - only used by cone
	 * @param offsetAngle
	 *            - arc distance from facing, only used by cone
=======
	 * Called by SightType and Light class to return a vision area
	 * based upon a specified distance
	 * 
	 * @param shape CIRCLE, SQUARE or CONE
	 * @param token Used to position the shape and to provide footprint
	 * @param range As specified in the vision or light definition
	 * @param arcAngle Only used by cone
	 * @param offsetAngle Arc distance from facing, only used by cone
>>>>>>> 44fb044d
	 * @return Area
	 */
	public Area getShapedArea(ShapeType shape, Token token, double range, double arcAngle, int offsetAngle) {
		if (shape == null) {
			shape = ShapeType.CIRCLE;
		}
		int visionDistance = zone.getTokenVisionInPixels();
		double visionRange = (range == 0) ? visionDistance : range * getSize() / zone.getUnitsPerCell();
		Area visibleArea = new Area();
		switch (shape) {
		case CIRCLE:
			visibleArea = new Area(new Ellipse2D.Double(-visionRange, -visionRange, visionRange * 2, visionRange * 2));
			break;
		case SQUARE:
			visibleArea = new Area(new Rectangle2D.Double(-visionRange, -visionRange, visionRange * 2, visionRange * 2));
			break;
		case CONE:
			if (token.getFacing() == null) {
				token.setFacing(0);
			}
			//TODO: confirm if we want the offset to be positive-counter-clockwise, negative-clockwise or vice versa
			//simply a matter of changing the sign on offsetAngle
			Area tempvisibleArea = new Area(new Arc2D.Double(-visionRange, -visionRange, visionRange * 2, visionRange * 2, 360.0 - (arcAngle / 2.0) + (offsetAngle * 1.0), arcAngle, Arc2D.PIE));
			// Rotate
			tempvisibleArea = tempvisibleArea.createTransformedArea(AffineTransform.getRotateInstance(-Math.toRadians(token.getFacing())));

			Rectangle footprint = token.getFootprint(this).getBounds(this);
			footprint.x = -footprint.width / 2;
			footprint.y = -footprint.height / 2;
			//footprint = footprint.createTransformedArea(AffineTransform.getTranslateInstance(-footprint.getBounds().getWidth() / 2, -footprint.getBounds().getHeight() / 2));
			visibleArea.add(new Area(footprint));
			visibleArea.add(tempvisibleArea);
			break;
		default:
			visibleArea = new Area(new Ellipse2D.Double(-visionRange, -visionRange, visionRange * 2, visionRange * 2));
			break;
		}
		return visibleArea;
	}

	private void fireGridChanged() {
		if (zone != null) {
			zone.fireModelChangeEvent(new ModelChangeEvent(this, Event.GRID_CHANGED));
		}
	}

	/**
	 * Draws the grid scaled to the renderer's scale and within the renderer's boundaries
	 */
	public void draw(ZoneRenderer renderer, Graphics2D g, Rectangle bounds) {
		// Do nothing
	}

	public abstract Rectangle getBounds(CellPoint cp);

	/**
	 * Override if getCapabilities.isSecondDimensionAdjustmentSupported() returns true
	 * 
	 * @param length
	 *            the second settable dimension
	 * @return
	 */
	public void setSecondDimension(double length) {
	}

	/**
	 * Override if getCapabilities.isSecondDimensionAdjustmentSupported() returns true
	 * 
	 * @return length the curent value of the second settable dimension
	 */
	public double getSecondDimension() {
		return 0;
	}

	/**
	 * Installs a list of which which actions go with which keystrokes for the purpose of moving the token.
	 * 
	 * @param callback
	 *            The object whose methods are invoked when the event occurs
	 * @param actionMap
	 *            the map of existing keystrokes we want to add ourselves to
	 */
	abstract public void installMovementKeys(PointerTool callback, Map<KeyStroke, Action> actionMap);

	abstract public void uninstallMovementKeys(Map<KeyStroke, Action> actionMap);

	static class DirectionCalculator {
		private static final int NW = 1;
		private static final int N = 2;
		private static final int NE = 4;
		private static final int W = 8;
		private static final int CENTER = 16;
		private static final int E = 32;
		private static final int SW = 64;
		private static final int S = 128;
		private static final int SE = 256;

		public int getDirection(int dirx, int diry) {
			int TopRow = (NW | N | NE);
			int MidRow = (W | CENTER | E);
			int BotRow = (SW | S | SE);

			int LeftCol = (NW | W | SW);
			int MidCol = (N | CENTER | S);
			int RightCol = (NE | E | SE);

			int direction = TopRow | MidRow | BotRow;

			if (dirx > 0)
				direction &= (LeftCol | MidCol); // two left columns
			if (dirx < 0)
				direction &= (MidCol | RightCol); // two right columns

			if (diry > 0)
				direction &= (TopRow | MidRow); // two top rows
			if (diry < 0)
				direction &= (MidRow | BotRow); // two bottom rows

			if (dirx == 0)
				direction &= ~MidRow;
			if (diry == 0)
				direction &= ~MidCol;

			direction &= ~CENTER; // Always turn off the center since we don't check it using the outside iterations...

			return direction;
		}
	}

	private static final DirectionCalculator calculator = new DirectionCalculator();

	/**
	 * Tests the grid cell location to determine whether a token is allowed to move into it when such movement is
	 * player-initiated. (The GM may always move a token into a given grid cell.) This implementation only handles
	 * square grids. When a hex and/or gridless implementation is created, this method should be refactored to the
	 * {@link SquareGrid} class and this method changed to always return <code>true</code>.
	 * <p>
	 * Theory of operation:
	 * <ol>
	 * <li>Break the area to check into a 3x3 set of pieces.
	 * <li>Determine which direction the token is coming from.
	 * <li>For the three pieces of the 3x3 set which are closest to that incoming direction, if all of the three contain
	 * fog, the cell cannot be entered. Return <code>false</code>. Otherwise, at least one does not contain fog. Proceed
	 * to the next step.
	 * <li>Select the region encompassed by the center of the 3x3 set of pieces.
	 * <li>Break this region into another 3x3 set of pieces.
	 * <li>If at least 6 of these pieces are fog-free, then the space is open. Return <code>true</code>.
	 * <li>If at least 4 of these pieces contain fog, then the space is closed. Return <code>false</code>.
	 * </ol>
	 * 
	 * @param token
	 *            token whose movement is being validated; passed in case token state is needed
	 * @param areaToCheck
	 *            destination area to check, measured in ZonePoint units
	 * @param dirx
	 *            direction token is traveling along the X axis
	 * @param diry
	 *            direction token is traveling along the Y axis
	 * @param exposedFog
	 *            area in which fog has been cleared away
	 * @return true or false whether the token may move into the area
	 */
	public boolean validateMove(Token token, Rectangle areaToCheck, int dirx, int diry, Area exposedFog) {
		int direction = calculator.getDirection(dirx, diry);

		Rectangle bounds = new Rectangle();
		int bit = 1;

		if (areaToCheck.width < 9 || (dirx == 0 && diry == 0))
			direction = (512 - 1) & ~DirectionCalculator.CENTER;

		for (int dy = 0; dy < 3; dy++) {
			for (int dx = 0; dx < 3; dx++, bit *= 2) {
				if ((direction & bit) == 0)
					continue;
				oneThird(areaToCheck, dx, dy, bounds);

				// The 'fog' variable defines areas where fog has been cleared away
				if (!exposedFog.contains(bounds))
					continue;
				return checkCenterRegion(areaToCheck, exposedFog);
			}
		}
		// Everything is covered with fog.  Or at least, the three regions that we wanted to use to enter the destination area.
		return false;
	}
	
	/**
	 * Returns an area based upon the token's cell footprint
	 * @param token
	 * @return
	 */
	public Area getTokenCellArea(Rectangle bounds) {
		// Get the cell footprint
		return new Area(bounds);
	}
	public Area getTokenCellArea(Area bounds) {
		// Get the cell footprint
		return new Area(bounds);
	}

	/**
	 * Check the middle region by subdividing into 3x3 and checking to see if at least 6 are open.
	 * 
	 * @param regionToCheck
	 *            rectangular region to check for hard fog
	 * @param fog
	 *            defines areas where fog is currently covering the background
	 * @return
	 */
	public boolean checkCenterRegion(Rectangle regionToCheck, Area fog) {
		Rectangle center = new Rectangle();
		Rectangle bounds = new Rectangle();
		oneThird(regionToCheck, 1, 1, center); // selects the CENTER piece

		int closedSpace = 0;
		int openSpace = 0;
		for (int dy = 0; dy < 3; dy++) {
			for (int dx = 0; dx < 3; dx++) {
				oneThird(center, dx, dy, bounds);
				if (bounds.width < 1 || bounds.height < 1)
					continue;
				if (!fog.intersects(bounds)) {
					if (++closedSpace > 3)
						return false;
				} else {
					if (++openSpace > 5)
						return true;
				}
			}
		}
		if (log.isInfoEnabled())
			log.info("Center region of size " + regionToCheck.getSize() + " contains neither 4+ closed spaces nor 6+ open spaces?!");
		return openSpace >= closedSpace;
	}

	/**
	 * Divides the specified region into one of nine parts, where the column and row range from 0..2. The destination
	 * Rectangle must already exist (no check for this is made) and it must not be a reference to the same object as the
	 * region to divide (also not checked).
	 * 
	 * @param regionToDivide
	 *            region to subdivide
	 * @param column
	 *            column in the 3x3 grid
	 * @param row
	 *            row in the 3x3 grid
	 * @param destination
	 *            one of nine possible pieces represented as a Rectangle
	 */
	private void oneThird(Rectangle regionToDivide, int column, int row, Rectangle destination) {
		int width = regionToDivide.width * column / 3;
		int height = regionToDivide.height * row / 3;
		destination.x = regionToDivide.x + width;
		destination.y = regionToDivide.y + height;
		destination.width = regionToDivide.width * (column + 1) / 3 - regionToDivide.width * column / 3; // don't simplify or roundoff will be introduced
		destination.height = regionToDivide.height * (row + 1) / 3 - regionToDivide.height * row / 3;
	}
}<|MERGE_RESOLUTION|>--- conflicted
+++ resolved
@@ -282,20 +282,6 @@
 	}
 
 	/**
-<<<<<<< HEAD
-	 * Called by SightType and Light class to return a vision area based upon a specified distance.
-	 * 
-	 * @param shape
-	 *            - CIRCLE, SQUARE or CONE
-	 * @param token
-	 *            - used to position the shape and to provide footprint
-	 * @param range
-	 *            - as specified in the vision or light definition
-	 * @param arcAngle
-	 *            - only used by cone
-	 * @param offsetAngle
-	 *            - arc distance from facing, only used by cone
-=======
 	 * Called by SightType and Light class to return a vision area
 	 * based upon a specified distance
 	 * 
@@ -304,7 +290,6 @@
 	 * @param range As specified in the vision or light definition
 	 * @param arcAngle Only used by cone
 	 * @param offsetAngle Arc distance from facing, only used by cone
->>>>>>> 44fb044d
 	 * @return Area
 	 */
 	public Area getShapedArea(ShapeType shape, Token token, double range, double arcAngle, int offsetAngle) {
