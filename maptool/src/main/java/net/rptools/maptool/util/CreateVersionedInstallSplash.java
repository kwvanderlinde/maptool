/*
 * This software copyright by various authors including the RPTools.net
 * development team, and licensed under the LGPL Version 3 or, at your option,
 * any later version.
 *
 * Portions of this software were originally covered under the Apache Software
 * License, Version 1.1 or Version 2.0.
 *
 * See the file LICENSE elsewhere in this distribution for license details.
 */

package net.rptools.maptool.util;

import java.awt.Graphics2D;
import java.awt.RenderingHints;
import java.awt.image.BufferedImage;
import java.io.BufferedWriter;
import java.io.File;
import java.io.FileInputStream;
import java.io.FileWriter;
import java.io.IOException;
import java.io.InputStream;
import java.util.Properties;

import javax.imageio.ImageIO;
import javax.swing.ImageIcon;

import javafx.application.Application;
import javafx.embed.swing.SwingFXUtils;
import javafx.scene.Group;
import javafx.scene.Scene;
import javafx.scene.SnapshotParameters;
import javafx.scene.effect.Effect;
import javafx.scene.effect.Glow;
import javafx.scene.image.WritableImage;
import javafx.scene.paint.Color;
import javafx.scene.text.Font;
import javafx.scene.text.Text;
import javafx.stage.Stage;
import javafx.stage.StageStyle;

import org.apache.commons.cli.CommandLine;
import org.apache.commons.cli.CommandLineParser;
import org.apache.commons.cli.DefaultParser;
import org.apache.commons.cli.Options;
import org.apache.commons.cli.ParseException;

import net.rptools.maptool.client.swing.SplashScreen;

public class CreateVersionedInstallSplash extends Application {
	private static String resourceImage = "net/rptools/maptool/client/image/maptool_splash_template.png";
<<<<<<< HEAD
	private static String installImageOutputFilename = "build-resources/jWrapper/maptool_installing_splash.png";
	private static String webImageOutputPath = "build/release-";
=======
	private static String installImageOutputFilename = "../build-resources/jWrapper/maptool_installing_splash.png";
	private static String webOutputPath;
>>>>>>> 237abae9
	private static String versionText = "Dev-Build";
	private static final String FONT_RESOURCE = "/net/rptools/maptool/client/fonts/Horta.ttf";
	private static Font versionFont;
	private static String rootPrefix;

	public static void main(String[] args) {
<<<<<<< HEAD
		Properties prop = new Properties();
		InputStream input = null;
		try {
			StringBuilder prefix = new StringBuilder("../");
			for (int i = 30; i-- > 0;) {
				try {
					input = new FileInputStream(prefix.toString() + "gradle.properties");
					break;
				} catch (Exception e) {
					prefix.append("../");
				}
			}
			if (input == null) {
				System.err.println("Couldn't find 'gradle.properties' file in any parent (30 levels searched).");
				System.exit(1);
			}
			rootPrefix = prefix.toString();
			System.out.println("Root prefix: " + rootPrefix);
			// load a properties file
			prop.load(input);

			versionText = prop.getProperty("buildVersion");
		} catch (IOException ex) {
			ex.printStackTrace();
		} finally {
			if (input != null) {
				try {
					input.close();
				} catch (IOException e) {
					e.printStackTrace();
				}
			}
		}

=======
>>>>>>> 237abae9
		Options cmdOptions = new Options();
		cmdOptions.addOption("s", "source", true, "Source image to add version string to.");
		cmdOptions.addOption("o", "output", true, "Output /path/image to write to.");
		cmdOptions.addOption("v", "version", true, "Version text to add to image.");
		cmdOptions.addOption("w", "web_output", true, "Output path for upload to web server");

		// Parameters that can be overridden via command line options...
		resourceImage = getCommandLineOption(cmdOptions, "source", resourceImage, args);
		installImageOutputFilename = getCommandLineOption(cmdOptions, "output", installImageOutputFilename, args);
		versionText = getCommandLineOption(cmdOptions, "version", versionText, args);
		webOutputPath = getCommandLineOption(cmdOptions, "web_output", null, args);

		Application.launch(args);
	}

	@Override
	public void start(Stage primaryStage) throws Exception {
<<<<<<< HEAD
		updateWebVersion(versionText);
		final File installSplashFile = new File(rootPrefix + installImageOutputFilename);
		final File webSplashFile = new File(rootPrefix + webImageOutputPath + versionText + "/MapTool-splash.png");
=======
		final File installSplashFile = new File(installImageOutputFilename);

>>>>>>> 237abae9
		BufferedImage installImage = createLaunchSplash("Installing... " + "v" + versionText);
		BufferedImage webImage = createLaunchSplash("v" + versionText);

		try {
			System.out.println("Version: " + versionText);
			System.out.println("Source: " + resourceImage);
			System.out.println("Output: " + installSplashFile.getCanonicalPath());

			ImageIO.write(installImage, "png", installSplashFile);
			if (webOutputPath != null) {
				System.out.println("Web Output: " + webOutputPath);
				updateWebVersion(versionText);
				ImageIO.write(webImage, "png", new File(webOutputPath + "/MapTool-splash.png"));
			}

		} catch (IOException e) {
			System.err.println("Error: " + e.getMessage());
		}

		System.exit(0);
	}

<<<<<<< HEAD
	private static void updateWebVersion(String versionText) {
		try {
			File releaseDir = new File(rootPrefix + "build/release-" + versionText);
			if (!releaseDir.mkdirs())
				System.out.println("Error: Unable to create directory path [" + releaseDir + "]");
			System.out.println("Created directory " + releaseDir);
			FileWriter fstream = new FileWriter(rootPrefix + "build/release-" + versionText + "/MapTool-version.js");
			BufferedWriter out = new BufferedWriter(fstream);
			out.write("var mtVersion = '" + versionText + "';\n");
			out.close();
		} catch (Exception e) {
			System.err.println("Error: " + e.getMessage());
		}
=======
	private static void updateWebVersion(String versionText) throws IOException {
		File releaseDir = new File(webOutputPath);
		if (!releaseDir.mkdirs())
			System.out.println("Error: Unable to create directory path [" + releaseDir + "]");

		FileWriter fstream = new FileWriter(webOutputPath + "/MapTool-version.js");
		BufferedWriter out = new BufferedWriter(fstream);
		out.write("var mtVersion = \"" + versionText + "\";");
		out.close();
>>>>>>> 237abae9
	}

	public static BufferedImage createLaunchSplash(String versionText) {
		final ImageIcon splashIcon = new ImageIcon(SplashScreen.class.getClassLoader().getResource(resourceImage));
		final Color versionColor = Color.rgb(3, 78, 149, 1); // Color.rgb(27, 85, 139, 1)

		final int imgWidth = 490;
		final int imgHeight = 290;
		final int versionTextX = 48;
		final int versionTextY = 37;

		InputStream is = SplashScreen.class.getResourceAsStream(FONT_RESOURCE);
		versionFont = Font.loadFont(is, 28);

		BufferedImage buffImage = new BufferedImage(imgWidth, imgHeight, BufferedImage.TYPE_INT_ARGB);
		Graphics2D g2d = buffImage.createGraphics();
		RenderingHints rh = new RenderingHints(RenderingHints.KEY_ANTIALIASING, RenderingHints.VALUE_ANTIALIAS_ON);
		rh.put(RenderingHints.KEY_RENDERING, RenderingHints.VALUE_RENDER_QUALITY);

		g2d.setRenderingHints(rh);
		g2d.drawImage(splashIcon.getImage(), 0, 0, null);

		// Adding glow twice to make it more pronounced...
		g2d.drawImage(textToImage(versionText, Color.WHITESMOKE, 28, true), versionTextX, versionTextY, null);
		g2d.drawImage(textToImage(versionText, Color.WHITESMOKE, 28, true), versionTextX, versionTextY, null);
		g2d.drawImage(textToImage(versionText, versionColor, 28, false), versionTextX, versionTextY, null);
		g2d.dispose();

		return buffImage;
	}

	private static BufferedImage textToImage(String text, Color fontColor, int fontSize, boolean addGlow) {
		Text versionText = new Text(0, 0, text);
		versionText.setFill(fontColor);
		versionText.setFont(versionFont);

		if (addGlow) {
			Effect glow = new Glow(1.0);
			versionText.setEffect(glow);
		}

		Stage stage = new Stage(StageStyle.TRANSPARENT);
		Group root = new Group();
		Scene scene = new Scene(root);
		SnapshotParameters sp = new SnapshotParameters();

		sp.setFill(Color.TRANSPARENT);
		stage.setScene(scene);
		root.getChildren().add(versionText);

		WritableImage img = root.snapshot(sp, null);

		return SwingFXUtils.fromFXImage(img, null);
	}

	private static String getCommandLineOption(Options options, String searchValue, String defaultValue, String[] args) {
		CommandLineParser parser = new DefaultParser();

		try {
			CommandLine cmd = parser.parse(options, args);
			if (cmd.hasOption(searchValue)) {
				return cmd.getOptionValue(searchValue);
			}
		} catch (ParseException e1) {
			e1.printStackTrace();
		}
		return defaultValue;
	}
}<|MERGE_RESOLUTION|>--- conflicted
+++ resolved
@@ -49,20 +49,14 @@
 
 public class CreateVersionedInstallSplash extends Application {
 	private static String resourceImage = "net/rptools/maptool/client/image/maptool_splash_template.png";
-<<<<<<< HEAD
 	private static String installImageOutputFilename = "build-resources/jWrapper/maptool_installing_splash.png";
 	private static String webImageOutputPath = "build/release-";
-=======
-	private static String installImageOutputFilename = "../build-resources/jWrapper/maptool_installing_splash.png";
-	private static String webOutputPath;
->>>>>>> 237abae9
 	private static String versionText = "Dev-Build";
 	private static final String FONT_RESOURCE = "/net/rptools/maptool/client/fonts/Horta.ttf";
 	private static Font versionFont;
 	private static String rootPrefix;
 
 	public static void main(String[] args) {
-<<<<<<< HEAD
 		Properties prop = new Properties();
 		InputStream input = null;
 		try {
@@ -97,8 +91,6 @@
 			}
 		}
 
-=======
->>>>>>> 237abae9
 		Options cmdOptions = new Options();
 		cmdOptions.addOption("s", "source", true, "Source image to add version string to.");
 		cmdOptions.addOption("o", "output", true, "Output /path/image to write to.");
@@ -116,14 +108,9 @@
 
 	@Override
 	public void start(Stage primaryStage) throws Exception {
-<<<<<<< HEAD
 		updateWebVersion(versionText);
 		final File installSplashFile = new File(rootPrefix + installImageOutputFilename);
 		final File webSplashFile = new File(rootPrefix + webImageOutputPath + versionText + "/MapTool-splash.png");
-=======
-		final File installSplashFile = new File(installImageOutputFilename);
-
->>>>>>> 237abae9
 		BufferedImage installImage = createLaunchSplash("Installing... " + "v" + versionText);
 		BufferedImage webImage = createLaunchSplash("v" + versionText);
 
@@ -146,7 +133,6 @@
 		System.exit(0);
 	}
 
-<<<<<<< HEAD
 	private static void updateWebVersion(String versionText) {
 		try {
 			File releaseDir = new File(rootPrefix + "build/release-" + versionText);
@@ -160,17 +146,6 @@
 		} catch (Exception e) {
 			System.err.println("Error: " + e.getMessage());
 		}
-=======
-	private static void updateWebVersion(String versionText) throws IOException {
-		File releaseDir = new File(webOutputPath);
-		if (!releaseDir.mkdirs())
-			System.out.println("Error: Unable to create directory path [" + releaseDir + "]");
-
-		FileWriter fstream = new FileWriter(webOutputPath + "/MapTool-version.js");
-		BufferedWriter out = new BufferedWriter(fstream);
-		out.write("var mtVersion = \"" + versionText + "\";");
-		out.close();
->>>>>>> 237abae9
 	}
 
 	public static BufferedImage createLaunchSplash(String versionText) {
